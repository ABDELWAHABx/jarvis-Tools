"""Desktop control center UI surfaced from the system tray."""
from __future__ import annotations

import json
import threading
import webbrowser
from datetime import datetime
from typing import Callable, Dict, List, Optional

import httpx

from app.runtime.documentation import get_service_details, render_documentation, render_request_overview
from app.runtime.log_buffer import log_buffer_handler

try:  # pragma: no cover - GUI imports are optional in headless CI
    import tkinter as tk
    from tkinter import ttk as _ttk
except Exception:  # pragma: no cover - gracefully degrade when Tk is missing
    tk = None  # type: ignore
    _ttk = None  # type: ignore

try:  # pragma: no cover - optional modern theming
    import ttkbootstrap as ttkb
    from ttkbootstrap import Window
    from ttkbootstrap.scrolled import ScrolledFrame
except Exception:  # pragma: no cover - fall back to stock Tk widgets
    ttkb = None  # type: ignore
    Window = None  # type: ignore
    ScrolledFrame = None  # type: ignore

if ttkb is not None:
    ttk = ttkb.ttk  # type: ignore[assignment]
else:
    ttk = _ttk


class ControlCenterUI:
    """Encapsulate the Tkinter-based desktop UI."""

    COLORS = {
        "bg": "#030712",
        "panel": "#0f172a",
        "hero": "#111c34",
        "card": "#15223b",
        "card_border": "#1e2b4f",
        "mini_bg": "#111827",
        "log_bg": "#0b1220",
        "text": "#f8fafc",
        "muted": "#94a3b8",
        "accent": "#38bdf8",
        "accent_hover": "#0ea5e9",
        "success": "#34d399",
        "warning": "#fbbf24",
        "error": "#f87171",
        "badge": "#2563eb",
        "badge_text": "#e2e8f0",
        "toast_bg": "#1e293b",
        "toast_success": "#22c55e",
        "toast_warning": "#f59e0b",
        "toast_error": "#ef4444",
    }

    METHOD_COLORS = {
        "GET": "#10b981",
        "POST": "#2563eb",
        "PUT": "#f59e0b",
        "PATCH": "#6366f1",
        "DELETE": "#ef4444",
    }

    def __init__(self, host: str, port: int) -> None:
        self._host = host
        self._port = port
        self._base_url = f"http://{host}:{port}"
        self._thread: Optional[threading.Thread] = None
        self._root: Optional[tk.Tk] = None if tk else None
        self._cards_canvas: Optional[tk.Canvas] = None
        self._cards_frame: Optional[ttk.Frame] = None
        self._cards_scroller: Optional[ScrolledFrame] = None
        self._mini_text: Optional[tk.Text] = None
        self._log_text: Optional[tk.Text] = None
        self._health_label: Optional[tk.Label] = None
        self._health_time_label: Optional[tk.Label] = None
        self._health_status: Optional[str] = None
<<<<<<< HEAD
        self._toast_var: Optional[tk.StringVar] = None
=======
        self._toast_var: Optional[tk.StringVar] = tk.StringVar(value="") if tk else None
>>>>>>> 30630b7c
        self._toast_label: Optional[ttk.Label] = None
        self._toast_container: Optional[ttk.Frame] = None
        self._toast_after: Optional[str] = None
        self._log_callback: Optional[Callable[[str], None]] = None
        self._doc_window: Optional[tk.Toplevel] = None
        self._use_bootstrap = ttkb is not None and Window is not None and ttk is not None and tk is not None
        self._supported = tk is not None and ttk is not None

    # ------------------------------------------------------------------
    def is_supported(self) -> bool:
        return self._supported

    def show(self) -> None:
        """Display the UI, creating the window if necessary."""

        if not self._supported:
            print("Desktop UI not available: Tkinter is missing or unsupported in this environment.")
            return

        if self._root is not None and bool(self._root.winfo_exists()):
            self._focus_window()
            return

        if self._thread and self._thread.is_alive():
            return

        self._thread = threading.Thread(target=self._run_mainloop, name="tools-ui", daemon=True)
        self._thread.start()

    def close(self) -> None:
        if self._root is None:
            return
        try:
            self._root.after(0, self._root.destroy)
        except Exception:
            pass

    # ------------------------------------------------------------------
    def _run_mainloop(self) -> None:
        if tk is None or ttk is None:
            return

        if self._use_bootstrap and Window is not None:
            root = Window(themename="darkly")  # type: ignore[call-arg]
            style = getattr(root, "style", ttk.Style())  # type: ignore[assignment]
        else:
            root = tk.Tk()
            style = ttk.Style()
            try:  # Some environments may not expose the clam theme
                style.theme_use("clam")
            except Exception:
                pass

        self._root = root
        if tk is not None:
            try:
                self._toast_var = tk.StringVar(master=root, value="")
            except Exception:
                self._toast_var = None
        root.title("Tools API Control Center")
        root.geometry("1100x760")
        try:
            root.configure(bg=self.COLORS["bg"])
        except Exception:
            pass
        root.minsize(900, 680)
        root.protocol("WM_DELETE_WINDOW", self._on_close)

        self._configure_styles(style)
        self._build_layout(root)
        self._refresh_health()
        self._populate_service_cards()
        self._populate_mini_docs()
        self._start_log_stream()

        try:
            root.mainloop()
        finally:
            self._teardown()

    def _configure_styles(self, style: "ttk.Style") -> None:
        colors = self.COLORS
        style.configure("Main.TFrame", background=colors["bg"])
        style.configure("Panel.TFrame", background=colors["panel"])
        style.configure("Hero.TFrame", background=colors["hero"])
        style.configure("ServiceHeading.TLabel", background=colors["panel"], foreground=colors["text"], font=("Segoe UI", 15, "bold"))
        style.configure("HeroTitle.TLabel", background=colors["hero"], foreground=colors["text"], font=("Segoe UI", 20, "bold"))
        style.configure("HeroSub.TLabel", background=colors["hero"], foreground=colors["muted"], font=("Segoe UI", 11))
        style.configure("HeroLabel.TLabel", background=colors["hero"], foreground=colors["muted"], font=("Segoe UI", 10, "bold"))
        style.configure("ToastInfo.TLabel", background=colors["toast_bg"], foreground=colors["muted"], font=("Segoe UI", 10))
        style.configure("ToastSuccess.TLabel", background=colors["toast_bg"], foreground=colors["toast_success"], font=("Segoe UI", 10, "bold"))
        style.configure("ToastWarning.TLabel", background=colors["toast_bg"], foreground=colors["toast_warning"], font=("Segoe UI", 10, "bold"))
        style.configure("ToastError.TLabel", background=colors["toast_bg"], foreground=colors["toast_error"], font=("Segoe UI", 10, "bold"))
        style.configure("CardContainer.TFrame", background=colors["panel"])
        style.configure("Card.TFrame", background=colors["card"], relief="ridge", borderwidth=1)
        style.configure("CardTitle.TLabel", background=colors["card"], foreground=colors["accent"], font=("Segoe UI", 13, "bold"))
        style.configure("CardBody.TLabel", background=colors["card"], foreground=colors["text"], font=("Segoe UI", 10))
        style.configure("Method.TLabel", background=colors["card"], foreground=colors["muted"], font=("Segoe UI", 10, "bold"))
        style.configure("Path.TLabel", background=colors["card"], foreground=colors["text"], font=("Segoe UI", 10))
        style.configure("Header.TLabel", background=colors["bg"], foreground=colors["text"], font=("Segoe UI", 18, "bold"))
        style.configure("Subheader.TLabel", background=colors["bg"], foreground=colors["muted"], font=("Segoe UI", 10))
        style.configure("PanelLabel.TLabel", background=colors["panel"], foreground=colors["muted"], font=("Segoe UI", 10, "bold"))
        style.configure("Accent.TButton", background=colors["accent"], foreground=colors["bg"], padding=9)
        style.map(
            "Accent.TButton",
            background=[("active", colors["accent_hover"]), ("disabled", colors["panel"])],
            foreground=[("disabled", colors["muted"])],
        )
        style.configure("Secondary.TButton", background=colors["panel"], foreground=colors["text"], padding=9)
        style.map(
            "Secondary.TButton",
            background=[("active", colors["card"])],
            foreground=[("disabled", colors["muted"])],
        )
        style.configure("CardAction.TButton", background=colors["panel"], foreground=colors["text"], padding=7)
        style.configure("TNotebook", background=colors["panel"], borderwidth=0)
        style.configure("TNotebook.Tab", background=colors["panel"], foreground=colors["muted"], padding=(14, 8))
        style.map(
            "TNotebook.Tab",
            background=[("selected", colors["card"])],
            foreground=[("selected", colors["text"])],
        )

    def _build_layout(self, root: "tk.Tk") -> None:
        colors = self.COLORS
        container = ttk.Frame(root, style="Main.TFrame", padding=(28, 28, 28, 20))
        container.pack(fill="both", expand=True)

        hero = ttk.Frame(container, style="Hero.TFrame", padding=(28, 28, 28, 22))
        hero.pack(fill="x", pady=(0, 20))

        ttk.Label(hero, text="Tools API Control Center", style="HeroTitle.TLabel").pack(anchor="w")
        ttk.Label(hero, text=f"Base URL: {self._base_url}", style="HeroSub.TLabel").pack(anchor="w", pady=(6, 0))

        health_row = ttk.Frame(hero, style="Hero.TFrame")
        health_row.pack(fill="x", pady=(18, 0))

        self._health_status = "Checking health..."
        self._health_label = tk.Label(
            health_row,
            text=self._health_status,
            bg=colors["hero"],
            fg=colors["muted"],
            font=("Segoe UI", 11, "bold"),
        )
        self._health_label.pack(side="left")

        self._health_time_label = tk.Label(
            health_row,
            text="",
            bg=colors["hero"],
            fg=colors["muted"],
            font=("Segoe UI", 10),
        )
        self._health_time_label.pack(side="left", padx=(12, 0))

        self._create_button(health_row, "Refresh health", self._refresh_health, primary=True).pack(side="right")

        action_row = ttk.Frame(hero, style="Hero.TFrame")
        action_row.pack(fill="x", pady=(18, 0))

        self._create_button(action_row, "Open API docs", self._open_docs, primary=True).pack(side="left")
        self._create_button(action_row, "View endpoint catalog", self._show_full_documentation).pack(side="left", padx=(12, 0))
        self._create_button(action_row, "Copy base URL", self._copy_base_url).pack(side="left", padx=(12, 0))

        if self._toast_var is not None:
            self._toast_container = ttk.Frame(hero, style="Hero.TFrame")
            self._toast_label = ttk.Label(
                self._toast_container,
                textvariable=self._toast_var,
                style="ToastInfo.TLabel",
                padding=(18, 10),
                anchor="w",
            )
            self._toast_label.pack(fill="x")
            self._toast_container.pack(fill="x", pady=(18, 0))
            self._toast_container.pack_forget()

        notebook = ttk.Notebook(container)
        notebook.pack(fill="both", expand=True)

        overview_tab = ttk.Frame(notebook, style="Panel.TFrame")
        logs_tab = ttk.Frame(notebook, style="Panel.TFrame")
        notebook.add(overview_tab, text="Overview")
        notebook.add(logs_tab, text="Logs")

        overview_body = ttk.Frame(overview_tab, style="Panel.TFrame")
        overview_body.pack(fill="both", expand=True)

        cards_section = ttk.Frame(overview_body, style="Panel.TFrame")
        cards_section.pack(fill="both", expand=True, padx=20, pady=(20, 14))

        if self._use_bootstrap and ScrolledFrame is not None:
            scroller = ScrolledFrame(cards_section, autohide=True)
            scroller.pack(fill="both", expand=True)
            self._cards_scroller = scroller
            cards_parent = ttk.Frame(scroller.scrollable_frame, style="CardContainer.TFrame")
            cards_parent.pack(fill="both", expand=True)
            self._cards_frame = cards_parent
            self._cards_canvas = None
        else:
            canvas = tk.Canvas(cards_section, bg=colors["panel"], highlightthickness=0)
            canvas.pack(side="left", fill="both", expand=True)
            scrollbar = ttk.Scrollbar(cards_section, orient="vertical", command=canvas.yview)
            scrollbar.pack(side="right", fill="y")
            canvas.configure(yscrollcommand=scrollbar.set)

            inner_frame = ttk.Frame(canvas, style="CardContainer.TFrame")
            window_id = canvas.create_window((0, 0), window=inner_frame, anchor="nw")
            inner_frame.bind(
                "<Configure>",
                lambda event: canvas.configure(scrollregion=canvas.bbox("all")),
            )
            canvas.bind(
                "<Configure>",
                lambda event: canvas.itemconfigure(window_id, width=event.width),
            )
            canvas.bind("<MouseWheel>", self._on_mousewheel)
            canvas.bind("<Button-4>", lambda event: self._scroll_canvas(-1))
            canvas.bind("<Button-5>", lambda event: self._scroll_canvas(1))

            self._cards_canvas = canvas
            self._cards_frame = inner_frame
            self._cards_scroller = None

        mini_section = ttk.Frame(overview_body, style="Panel.TFrame")
        mini_section.pack(fill="both", expand=False, padx=20, pady=(0, 20))
        ttk.Label(mini_section, text="Mini docs (same summary shown in the terminal)", style="PanelLabel.TLabel").pack(anchor="w", pady=(0, 8))

        self._mini_text = tk.Text(
            mini_section,
            height=12,
            wrap="word",
            bg=colors["mini_bg"],
            fg=colors["text"],
            insertbackground=colors["text"],
            relief="flat",
            bd=0,
            font=("Segoe UI", 10),
        )
        self._mini_text.pack(fill="both", expand=True)
        self._mini_text.configure(state="disabled")

        logs_wrapper = ttk.Frame(logs_tab, style="Panel.TFrame")
        logs_wrapper.pack(fill="both", expand=True, padx=20, pady=20)

        logs_header = ttk.Frame(logs_wrapper, style="Panel.TFrame")
        logs_header.pack(fill="x")
        ttk.Label(logs_header, text="Live server logs", style="PanelLabel.TLabel").pack(side="left")
        self._create_button(logs_header, "Clear", self._clear_logs).pack(side="right")

        logs_area = ttk.Frame(logs_wrapper, style="Panel.TFrame")
        logs_area.pack(fill="both", expand=True, pady=(14, 0))

        self._log_text = tk.Text(
            logs_area,
            wrap="none",
            bg=colors["log_bg"],
            fg=colors["text"],
            insertbackground=colors["text"],
            relief="flat",
            bd=0,
            font=("Cascadia Mono", 10),
        )
        self._log_text.pack(side="left", fill="both", expand=True)
        log_scroll = ttk.Scrollbar(logs_area, orient="vertical", command=self._log_text.yview)
        log_scroll.pack(side="right", fill="y")
        self._log_text.configure(yscrollcommand=log_scroll.set, state="disabled")

    # ------------------------------------------------------------------
    def _create_button(self, parent: "tk.Widget", text: str, command: Callable[[], None], *, primary: bool = False, subtle: bool = False) -> "ttk.Button":
        if ttk is None:
            raise RuntimeError("Tkinter ttk is unavailable")

        kwargs: Dict[str, object] = {"text": text, "command": command}
        if self._use_bootstrap:
            if subtle:
                kwargs["bootstyle"] = "INFO-OUTLINE"
            elif primary:
                kwargs["bootstyle"] = "PRIMARY"
            else:
                kwargs["bootstyle"] = "SECONDARY"
        else:
            if subtle:
                kwargs["style"] = "CardAction.TButton"
            elif primary:
                kwargs["style"] = "Accent.TButton"
            else:
                kwargs["style"] = "Secondary.TButton"
        return ttk.Button(parent, **kwargs)  # type: ignore[arg-type]

    def _show_toast(self, message: str, level: str = "info") -> None:
        if self._toast_var is None or self._toast_label is None or self._toast_container is None or self._root is None:
            return

        style_map = {
            "info": "ToastInfo.TLabel",
            "success": "ToastSuccess.TLabel",
            "warning": "ToastWarning.TLabel",
            "error": "ToastError.TLabel",
        }
        style_name = style_map.get(level.lower(), "ToastInfo.TLabel")
        try:
            self._toast_label.configure(style=style_name)
        except Exception:
            pass

        self._toast_var.set(message)
        self._toast_container.pack(fill="x", pady=(18, 0))

        if self._toast_after and self._root is not None:
            try:
                self._root.after_cancel(self._toast_after)
            except Exception:
                pass
        self._toast_after = self._root.after(4000, self._hide_toast)

    def _hide_toast(self) -> None:
        if self._toast_container is not None:
            self._toast_container.pack_forget()
        if self._toast_var is not None:
            self._toast_var.set("")
        self._toast_after = None

    def _copy_to_clipboard(self, text: str, success_message: str, *, level: str = "success") -> None:
        if self._root is None:
            return
        try:
            self._root.clipboard_clear()
            self._root.clipboard_append(text)
            self._show_toast(success_message, level=level)
        except Exception:
            self._show_toast("Clipboard unavailable", level="error")

    def _method_bootstyle(self, method: str) -> str:
        method_upper = method.upper()
        mapping = {
            "GET": "SUCCESS",
            "POST": "PRIMARY",
            "PUT": "WARNING",
            "PATCH": "INFO",
            "DELETE": "DANGER",
        }
        return mapping.get(method_upper, "SECONDARY")

    def _create_method_badge(self, parent: "tk.Widget", method: str):  # pragma: no cover - UI helper
        method_upper = method.upper()
        if self._use_bootstrap:
            bootstyle = f"{self._method_bootstyle(method_upper)}-INVERSE"
            return ttk.Label(parent, text=method_upper, bootstyle=bootstyle, padding=(12, 4))  # type: ignore[arg-type]

        color = self.METHOD_COLORS.get(method_upper, self.COLORS["badge"])
        return tk.Label(
            parent,
            text=method_upper,
            bg=color,
            fg=self.COLORS["badge_text"],
            font=("Segoe UI", 9, "bold"),
            padx=10,
            pady=2,
        )

    def _copy_curl_command(self, endpoint: Dict[str, Any]) -> None:
        curl = self._build_curl_command(endpoint)
        if not curl:
            self._show_toast("Unable to build cURL for this endpoint.", level="warning")
            return
        method = endpoint.get("method", "GET").upper()
        path = endpoint.get("path", "/")
        self._copy_to_clipboard(curl, f"Copied cURL for {method} {path}")

    def _build_curl_command(self, endpoint: Dict[str, Any]) -> str:
        method = str(endpoint.get("method", "GET")).upper()
        path = str(endpoint.get("path", "/"))
        url = f"{self._base_url}{path}"

        components: List[str] = [f"curl -X {method} \"{url}\""]
        req = endpoint.get("request", {}) if isinstance(endpoint.get("request"), dict) else {}
        content_type = req.get("content_type")
        if content_type:
            components.append(f"  -H \"Content-Type: {content_type}\"")

        payload: Optional[Dict[str, object]] = None
        example = req.get("example")
        if isinstance(example, dict):
            payload = example
        else:
            fields = req.get("fields")
            if isinstance(fields, dict) and method not in {"GET", "DELETE"}:
                payload = {name: f"<{name}>" for name in fields.keys()}

        if payload and method not in {"GET", "DELETE"}:
            json_payload = json.dumps(payload, indent=2)
            components.append(f"  -d '{json_payload}'")

        return " \\\n".join(components)

    def _on_mousewheel(self, event: "tk.Event") -> None:  # pragma: no cover - UI interaction
        if not self._cards_canvas:
            return
        delta = 0
        if hasattr(event, "delta") and event.delta:
            delta = int(-event.delta / 120)
        elif getattr(event, "num", None) in (4, 5):
            delta = -1 if event.num == 4 else 1
        if delta:
            self._cards_canvas.yview_scroll(delta, "units")

    def _scroll_canvas(self, delta: int) -> None:  # pragma: no cover - UI interaction helper
        if self._cards_canvas:
            self._cards_canvas.yview_scroll(delta, "units")

    def _focus_window(self) -> None:
        if self._root is None:
            return
        try:
            self._root.deiconify()
            self._root.lift()
            self._root.focus_force()
        except Exception:
            pass

    def _populate_service_cards(self) -> None:
        if self._cards_frame is None:
            return

        for child in self._cards_frame.winfo_children():
            child.destroy()

        services, error = get_service_details()
        if error:
            ttk.Label(
                self._cards_frame,
                text=error,
                style="CardBody.TLabel",
                wraplength=720,
                justify="left",
            ).pack(fill="x", pady=12)
            return

        for service in services:
            section = ttk.Frame(self._cards_frame, style="CardContainer.TFrame")
            section.pack(fill="x", expand=True, pady=(0, 16))

            ttk.Label(
                section,
                text=service.get("name", "Service"),
                style="ServiceHeading.TLabel",
                anchor="w",
            ).pack(fill="x")

            summary = service.get("summary")
            if summary:
                ttk.Label(
                    section,
                    text=summary,
                    style="CardBody.TLabel",
                    wraplength=780,
                    justify="left",
                ).pack(fill="x", pady=(4, 10))

            for endpoint in service.get("endpoints", []):
                card = ttk.Frame(section, style="Card.TFrame", padding=20)
                card.pack(fill="x", expand=True, pady=12)

                ttk.Label(card, text=endpoint["headline"], style="CardTitle.TLabel").pack(anchor="w")

                meta_row = ttk.Frame(card, style="Card.TFrame")
                meta_row.pack(fill="x", pady=(6, 10))
                badge = self._create_method_badge(meta_row, endpoint.get("method", "GET"))
                if badge:
                    badge.pack(side="left")
                ttk.Label(meta_row, text=endpoint.get("path", "/"), style="Path.TLabel").pack(side="left", padx=(12, 0))
                content_type = endpoint.get("request", {}).get("content_type")
                if content_type:
                    ttk.Label(meta_row, text=content_type, style="Method.TLabel").pack(side="left", padx=(16, 0))

                tagline = endpoint.get("tagline")
                if tagline:
                    ttk.Label(
                        card,
                        text=tagline,
                        style="CardBody.TLabel",
                        wraplength=760,
                        justify="left",
                    ).pack(anchor="w", pady=(0, 8))

                detail_lines: List[str] = []

                request_fields = self._format_fields(endpoint.get("request", {}).get("fields"))
                if request_fields:
                    detail_lines.append("Send:")
                    detail_lines.extend([f"  • {field}" for field in request_fields])
                else:
                    detail_lines.append("Send: No request body documented.")

                response_fields = self._format_fields(endpoint.get("response", {}).get("fields"))
                if response_fields:
                    detail_lines.append("Receive:")
                    detail_lines.extend([f"  • {field}" for field in response_fields])
                else:
                    detail_lines.append("Receive: No structured response documented.")

                for note in endpoint.get("notes", []):
                    detail_lines.append(f"Note: {note}")

                ttk.Label(
                    card,
                    text="\n".join(detail_lines),
                    style="CardBody.TLabel",
                    justify="left",
                    wraplength=760,
                ).pack(anchor="w")

                action_row = ttk.Frame(card, style="Card.TFrame")
                action_row.pack(fill="x", pady=(16, 0))
                self._create_button(action_row, "Copy cURL", lambda ep=endpoint: self._copy_curl_command(ep), primary=True).pack(side="left")
                ttk.Label(
                    action_row,
                    text="Command includes the base URL and example payload when available.",
                    style="CardBody.TLabel",
                    wraplength=520,
                    justify="left",
                ).pack(side="left", padx=(16, 0))

    def _populate_mini_docs(self) -> None:
        if not self._mini_text:
            return
        text = render_request_overview(self._host, self._port).strip("\n")
        self._mini_text.configure(state="normal")
        self._mini_text.delete("1.0", tk.END)
        self._mini_text.insert("1.0", text)
        self._mini_text.configure(state="disabled")

    def _start_log_stream(self) -> None:
        if self._log_text is None:
            return

        for line in log_buffer_handler.snapshot():
            self._append_log(line)

        def push(line: str) -> None:
            self._schedule(lambda: self._append_log(line))

        self._log_callback = push
        log_buffer_handler.subscribe(push)

    def _append_log(self, line: str) -> None:
        if self._log_text is None:
            return
        self._log_text.configure(state="normal")
        self._log_text.insert(tk.END, line + "\n")
        self._log_text.see(tk.END)
        self._log_text.configure(state="disabled")

    def _clear_logs(self) -> None:
        if self._log_text is None:
            return
        log_buffer_handler.clear()
        self._log_text.configure(state="normal")
        self._log_text.delete("1.0", tk.END)
        self._log_text.configure(state="disabled")

    def _refresh_health(self) -> None:
        if not self._supported:
            return

        def worker() -> None:
            url = f"{self._base_url}/health"
            status_text = "Checking health..."
            color = self.COLORS["muted"]
            try:
                response = httpx.get(url, timeout=3.0)
                if response.status_code == 200:
                    payload = response.json()
                    status_value = str(payload.get("status", "unknown")).lower()
                    if status_value == "ok":
                        color = self.COLORS["success"]
                        status_text = "Healthy — status OK"
                    else:
                        color = self.COLORS["warning"]
                        status_text = f"Status: {status_value}"
                    details = f"{payload.get('service', 'Tools API')} {payload.get('version', '')}".strip()
                    if details:
                        status_text += f" ({details})"
                else:
                    color = self.COLORS["error"]
                    status_text = f"HTTP {response.status_code}"
            except Exception as exc:
                color = self.COLORS["error"]
                status_text = f"Unavailable ({exc.__class__.__name__})"

            checked_at = datetime.now().strftime("%H:%M:%S")
            self._schedule(lambda: self._update_health_display(status_text, color, checked_at))

        threading.Thread(target=worker, name="health-check", daemon=True).start()

    def _update_health_display(self, message: str, color: str, timestamp: str) -> None:
        if self._health_label is None or self._health_time_label is None:
            return
        self._health_label.configure(text=message, fg=color)
        self._health_time_label.configure(text=f"Checked at {timestamp}")

    def _open_docs(self) -> None:
        webbrowser.open(f"{self._base_url}/docs")

    def _show_full_documentation(self) -> None:
        if self._root is None or tk is None:
            return
        if self._doc_window is not None and bool(self._doc_window.winfo_exists()):
            self._doc_window.lift()
            self._doc_window.focus_force()
            return

        doc_window = tk.Toplevel(self._root)
        doc_window.title("Tools API endpoint catalog")
        doc_window.configure(bg=self.COLORS["panel"])
        doc_window.geometry("720x640")

        text_widget = tk.Text(
            doc_window,
            wrap="word",
            bg=self.COLORS["card"],
            fg=self.COLORS["text"],
            insertbackground=self.COLORS["text"],
            relief="flat",
            bd=0,
            font=("Segoe UI", 10),
        )
        text_widget.pack(fill="both", expand=True, padx=18, pady=18)
        text_widget.insert("1.0", render_documentation())
        text_widget.configure(state="disabled")

        scrollbar = ttk.Scrollbar(doc_window, orient="vertical", command=text_widget.yview)
        scrollbar.place(relx=1.0, rely=0.0, relheight=1.0, anchor="ne")
        text_widget.configure(yscrollcommand=scrollbar.set)

        def on_close() -> None:
            if self._doc_window is not None:
                self._doc_window = None
            doc_window.destroy()

        doc_window.protocol("WM_DELETE_WINDOW", on_close)
        self._doc_window = doc_window

    def _copy_base_url(self) -> None:
        if self._root is None:
            return
        self._copy_to_clipboard(self._base_url, "Copied base URL to clipboard.")

    def _schedule(self, callback: Callable[[], None]) -> None:
        if self._root is None:
            return
        try:
            self._root.after(0, callback)
        except Exception:
            pass

    def _format_fields(self, fields: Optional[Dict[str, str]]) -> List[str]:
        if not isinstance(fields, dict):
            return []
        entries = []
        for name, description in fields.items():
            text = str(description).strip()
            if not text.endswith(('.', '!', '?')):
                text += '.'
            entries.append(f"{name}: {text}")
        return entries

    def _on_close(self) -> None:
        if self._root is None:
            return
        self._root.destroy()

    def _teardown(self) -> None:
        if self._log_callback is not None:
            log_buffer_handler.unsubscribe(self._log_callback)
            self._log_callback = None
        if self._root is not None and self._toast_after:
            try:
                self._root.after_cancel(self._toast_after)
            except Exception:
                pass
        self._toast_after = None
        if self._toast_var is not None:
            self._toast_var.set("")
<<<<<<< HEAD
        self._toast_var = None
=======
>>>>>>> 30630b7c
        self._toast_label = None
        self._toast_container = None
        self._root = None
        self._thread = None
        self._cards_canvas = None
        self._cards_frame = None
        self._cards_scroller = None
        self._mini_text = None
        self._log_text = None
        self._doc_window = None
        self._health_label = None
        self._health_time_label = None


__all__ = ["ControlCenterUI"]<|MERGE_RESOLUTION|>--- conflicted
+++ resolved
@@ -82,11 +82,7 @@
         self._health_label: Optional[tk.Label] = None
         self._health_time_label: Optional[tk.Label] = None
         self._health_status: Optional[str] = None
-<<<<<<< HEAD
-        self._toast_var: Optional[tk.StringVar] = None
-=======
         self._toast_var: Optional[tk.StringVar] = tk.StringVar(value="") if tk else None
->>>>>>> 30630b7c
         self._toast_label: Optional[ttk.Label] = None
         self._toast_container: Optional[ttk.Frame] = None
         self._toast_after: Optional[str] = None
@@ -773,10 +769,6 @@
         self._toast_after = None
         if self._toast_var is not None:
             self._toast_var.set("")
-<<<<<<< HEAD
-        self._toast_var = None
-=======
->>>>>>> 30630b7c
         self._toast_label = None
         self._toast_container = None
         self._root = None
