const config = window.__STUDIO_CONFIG__ || {};
const OPENAPI_URL = config.openapiUrl || '/openapi.json';
const toastState = { timer: null };
let endpointCatalogue = null;
const ytDlpState = {
    metadata: null,
    rawResponse: null,
    formatsById: new Map(),
    dom: {},
    modalKeyListener: null,
    selectedFormatId: null,
    subtitleLanguageFilter: 'all',
    selectedSubtitleSource: 'original',
    selectedSubtitleLanguages: [],
    availableSubtitles: { original: [], auto: [] },
    mode: 'video',
    downloadNodes: null,
    downloadProgress: null,
    downloadProgressTimer: null,
    progressSource: null,
    currentJobId: null
};

const YT_DLP_PREVIEW_SIZE_LIMIT = 75 * 1024 * 1024;

const COBALT_FIELD_IDS = {
    service: 'cobalt-service',
    downloadMode: 'cobalt-download-mode',
    filenameStyle: 'cobalt-filename-style',
    audioFormat: 'cobalt-audio-format',
    audioBitrate: 'cobalt-audio-bitrate',
    videoQuality: 'cobalt-video-quality',
    youtubeVideoCodec: 'cobalt-youtube-video-codec',
    youtubeVideoContainer: 'cobalt-youtube-video-container',
    localProcessing: 'cobalt-local-processing',
    subtitleLang: 'cobalt-subtitle-lang',
    youtubeDubLang: 'cobalt-youtube-dub-lang'
};

const COBALT_BOOLEAN_FIELDS = {
    alwaysProxy: 'cobalt-always-proxy',
    disableMetadata: 'cobalt-disable-metadata',
    allowH265: 'cobalt-allow-h265',
    tiktokFullAudio: 'cobalt-tiktok-full-audio',
    youtubeBetterAudio: 'cobalt-youtube-better-audio',
    youtubeHLS: 'cobalt-youtube-hls'
};

const COBALT_BOOLEAN_SELECT_FIELDS = {
    convertGif: 'cobalt-convert-gif'
};

const COBALT_MODE_DESCRIPTIONS = {
    video: 'Video downloads include audio by default. Switch to audio for podcast-ready files or metadata for quick manifest checks.',
    audio: 'Audio downloads focus on the richest track available – perfect for podcasts or offline listening.',
    metadata: 'Skip the download and fetch the manifest only. Great for automations that just need URLs or subtitles.'
};

const languageDisplayNames =
    typeof Intl !== 'undefined' && typeof Intl.DisplayNames === 'function'
        ? new Intl.DisplayNames(['en'], { type: 'language' })
        : null;

function init() {
    setupNavigation();
    setupSectionObserver();
    initialiseResultPanels();
    setupHalationsControls();
    setupBeforeAfterControls();
    setupForms();
    loadEndpointCatalogue();
}

function setupNavigation() {
    const navLinks = document.querySelectorAll('.nav-link');
    navLinks.forEach((link) => {
        link.addEventListener('click', () => {
            const targetId = link.dataset.section;
            const target = document.getElementById(targetId);
            if (target) {
                target.scrollIntoView({ behavior: 'smooth', block: 'start' });
            }
            navLinks.forEach((btn) => btn.classList.toggle('active', btn === link));
        });
    });
}

function setupSectionObserver() {
    const sections = document.querySelectorAll('main .panel');
    const navLookup = new Map();
    document.querySelectorAll('.nav-link').forEach((link) => {
        navLookup.set(link.dataset.section, link);
    });

    if (!('IntersectionObserver' in window)) {
        return;
    }

    const observer = new IntersectionObserver(
        (entries) => {
            const visible = entries
                .filter((entry) => entry.isIntersecting)
                .sort((a, b) => b.intersectionRatio - a.intersectionRatio);
            if (visible.length) {
                const sectionId = visible[0].target.id;
                navLookup.forEach((btn, id) => {
                    btn.classList.toggle('active', id === sectionId);
                });
            }
        },
        { threshold: 0.35 }
    );

    sections.forEach((section) => observer.observe(section));
}

function initialiseResultPanels() {
    const placeholders = {
        'parser-results': 'Run a parser request to inspect Docs operations.',
        'docx-results': 'Upload a DOCX file to extract text.',
        'image-results': 'Generate a glow or before/after clip to preview the output.',
        'js-results': 'Split a panorama or proxy a Cobalt download to inspect generated assets.',
        'media-results': 'Inspect a media URL with yt-dlp to reveal metadata, downloads, and subtitles.'
    };

    Object.entries(placeholders).forEach(([id, message]) => {
        const container = document.getElementById(id);
        if (container && !container.children.length) {
            const paragraph = document.createElement('p');
            paragraph.textContent = message;
            container.appendChild(paragraph);
        }
    });
}

function setupHalationsControls() {
    const blurSlider = document.getElementById('blur-slider');
    const blurValue = document.getElementById('blur-value');
    const brightnessSlider = document.getElementById('brightness-slider');
    const brightnessValue = document.getElementById('brightness-value');
    const strengthSlider = document.getElementById('strength-slider');
    const strengthValue = document.getElementById('strength-value');

    if (blurSlider && blurValue) {
        blurValue.textContent = blurSlider.value;
        blurSlider.addEventListener('input', () => {
            blurValue.textContent = blurSlider.value;
        });
    }

    if (brightnessSlider && brightnessValue) {
        brightnessValue.textContent = brightnessSlider.value;
        brightnessSlider.addEventListener('input', () => {
            brightnessValue.textContent = brightnessSlider.value;
        });
    }

    if (strengthSlider && strengthValue) {
        strengthValue.textContent = strengthSlider.value;
        strengthSlider.addEventListener('input', () => {
            strengthValue.textContent = strengthSlider.value;
        });
    }
}

function setupBeforeAfterControls() {
    const toggle = document.getElementById('before-after-text-toggle');
    const textarea = document.getElementById('before-after-text');
    if (!toggle || !textarea) {
        return;
    }

    toggle.addEventListener('change', () => {
        textarea.style.display = toggle.checked ? 'block' : 'none';
    });
}

function setupForms() {
    setupParserForms();
    setupDocxForm();
    setupHalationsForm();
    setupBeforeAfterForm();
    setupPanosplitterForm();
    setupCobaltControls();
    setupCobaltForm();
    setupYtDlpForm();
}

function setupParserForms() {
    attachSubmit('html-parse-form', async (form) => {
        const html = form.querySelector('textarea[name="html"]').value.trim();
        if (!html) {
            throw new Error('Provide HTML to parse.');
        }
        const result = await postJSON('/parse/html', { html });
        setResult('parser-results', [
            createResultGroup('HTML → Requests', [createPre(result.requests)])
        ]);
        showToast('HTML parsed successfully.');
    });

    attachSubmit('markdown-parse-form', async (form) => {
        const markdown = form.querySelector('textarea[name="markdown"]').value.trim();
        if (!markdown) {
            throw new Error('Provide Markdown to parse.');
        }
        const result = await postJSON('/parse/markdown', { markdown });
        setResult('parser-results', [
            createResultGroup('Markdown → Requests', [createPre(result.requests)])
        ]);
        showToast('Markdown parsed successfully.');
    });

    attachSubmit('docs-html-form', async (form) => {
        const html = form.querySelector('textarea[name="html"]').value.trim();
        if (!html) {
            throw new Error('Provide HTML to convert.');
        }
        const result = await postJSON('/parse/docs/html', { html });
        setResult('parser-results', [
            createResultGroup('Docs BatchUpdate (HTML)', [createPre(result.requests)])
        ]);
        showToast('Docs requests generated from HTML.');
    });

    attachSubmit('docs-markdown-form', async (form) => {
        const markdown = form.querySelector('textarea[name="markdown"]').value.trim();
        if (!markdown) {
            throw new Error('Provide Markdown to convert.');
        }
        const result = await postJSON('/parse/docs/markdown', { markdown });
        setResult('parser-results', [
            createResultGroup('Docs BatchUpdate (Markdown)', [createPre(result.requests)])
        ]);
        showToast('Docs requests generated from Markdown.');
    });
}

function setupDocxForm() {
    attachSubmit('docx-parse-form', async (form) => {
        const fileInput = document.getElementById('docx-file');
        const file = fileInput && fileInput.files ? fileInput.files[0] : null;
        if (!file) {
            throw new Error('Select a DOCX file first.');
        }

        const response = await fetch('/docx/parse', {
            method: 'POST',
            headers: {
                'Content-Type': file.type || 'application/vnd.openxmlformats-officedocument.wordprocessingml.document'
            },
            body: file
        });
        const result = await parseResponse(response);
        setResult('docx-results', [
            createResultGroup('Extracted Text', [createPre(result.text || '')]),
            createResultGroup('Metadata', [createMetaGrid({
                'File name': file.name,
                'Content type': result.content_type,
                'Size (bytes)': result.size_bytes
            })])
        ]);
        showToast('DOCX parsed successfully.');
    });
}

function setupHalationsForm() {
    attachSubmit('halations-form', async () => {
        const imageInput = document.getElementById('halations-image');
        const file = imageInput && imageInput.files ? imageInput.files[0] : null;
        if (!file) {
            throw new Error('Choose an image to apply the glow.');
        }

        const formData = new FormData();
        formData.append('image', file);
        formData.append('blur_amount', document.getElementById('blur-slider').value);
        formData.append('brightness_threshold', document.getElementById('brightness-slider').value);
        formData.append('strength', document.getElementById('strength-slider').value);

        const response = await fetch('/image-tools/halations?response_format=json', {
            method: 'POST',
            body: formData
        });
        const result = await parseResponse(response);

        const image = new Image();
        image.src = `data:${result.content_type};base64,${result.image_base64}`;
        image.alt = 'Halations glow result';

        const download = createDownloadLinkFromBase64(
            result.image_base64,
            result.content_type,
            result.filename,
            'Download JPEG'
        );

        const nodes = [image, download];
        if (result.message) {
            nodes.push(createNotice(result.message));
        }
        nodes.push(createMetaGrid(result.metadata));

        setResult('image-results', [createResultGroup('Halations Glow Result', nodes)]);
        showToast('Halations glow applied.');
    });
}

function setupBeforeAfterForm() {
    attachSubmit('before-after-form', async () => {
        const beforeInput = document.getElementById('before-image');
        const afterInput = document.getElementById('after-image');
        const beforeFile = beforeInput && beforeInput.files ? beforeInput.files[0] : null;
        const afterFile = afterInput && afterInput.files ? afterInput.files[0] : null;
        if (!beforeFile || !afterFile) {
            throw new Error('Select both before and after images.');
        }

        const formData = new FormData();
        formData.append('before_image', beforeFile);
        formData.append('after_image', afterFile);
        formData.append('duration_seconds', document.getElementById('before-after-duration').value || '6');
        formData.append('fps', document.getElementById('before-after-fps').value || '30');
        formData.append('cycles', document.getElementById('before-after-cycles').value || '2');
        formData.append('line_thickness', document.getElementById('before-after-line').value || '6');

        const textToggle = document.getElementById('before-after-text-toggle');
        const overlayText = document.getElementById('before-after-text');
        if (textToggle && textToggle.checked) {
            formData.append('add_text', 'true');
            if (overlayText && overlayText.value.trim()) {
                formData.append('overlay_text', overlayText.value.trim());
            }
        } else {
            formData.append('add_text', 'false');
        }

        const response = await fetch('/image-tools/before-after?response_format=json', {
            method: 'POST',
            body: formData
        });
        const result = await parseResponse(response);

        const video = createVideoFromBase64(result.video_base64, result.content_type, {
            controls: true
        });

        const download = createDownloadLinkFromBase64(
            result.video_base64,
            result.content_type,
            result.filename,
            'Download MP4'
        );

        const elements = [];
        if (video) {
            elements.push(video);
        }
        elements.push(download);
        if (result.message) {
            elements.push(createNotice(result.message));
        }
        elements.push(createMetaGrid(result.metadata));

        setResult('image-results', [createResultGroup('Before/After Clip', elements)]);
        showToast('Before/after animation generated.');
    });
}

function setupPanosplitterForm() {
    attachSubmit('panosplitter-form', async () => {
        const imageInput = document.getElementById('panosplitter-image');
        const file = imageInput && imageInput.files ? imageInput.files[0] : null;
        if (!file) {
            throw new Error('Upload a panorama image first.');
        }

        const formData = new FormData();
        formData.append('image', file);
        const highResCheckbox = document.getElementById('panosplitter-highres');
        formData.append('high_res', highResCheckbox && highResCheckbox.checked ? 'true' : 'false');

        const response = await fetch('/js-tools/panosplitter?response_format=json', {
            method: 'POST',
            body: formData
        });
        const result = await parseResponse(response);

        const preview = createImageFromBase64(
            result.full_view && result.full_view.base64,
            result.full_view && result.full_view.content_type,
            'Panosplitter preview'
        );

        const slicesGrid = document.createElement('div');
        slicesGrid.className = 'slice-grid';
        (result.slices || []).slice(0, 8).forEach((slice, index) => {
            const img = createImageFromBase64(
                slice && slice.base64,
                slice && slice.content_type,
                `Slice ${index + 1}`
            );
            if (img) {
                slicesGrid.appendChild(img);
            }
        });

        const download = createDownloadLinkFromBase64(
            result.zip_file.base64,
            result.zip_file.content_type,
            result.zip_file.filename,
            'Download Zip'
        );

        const elements = [];
        if (preview) {
            elements.push(preview);
        }
        elements.push(slicesGrid, download);
        elements.push(createMetaGrid(result.metadata));
        if (result.manifest) {
            elements.push(createPre(result.manifest));
        }

        setResult('js-results', [createResultGroup('Panosplitter Output', elements)]);
        showToast('Panorama split successfully.');
    });
}

function setupCobaltControls() {
    updateCobaltStatusBanner();
    setupCobaltShortcuts();
    setupCobaltModeControls();

    const presetSelect = document.getElementById('cobalt-preset');
    if (presetSelect) {
        presetSelect.addEventListener('change', () => {
            applyCobaltPreset(presetSelect);
            updateCobaltPresetDescription(presetSelect);
        });
        updateCobaltPresetDescription(presetSelect);
    }

    const customOptionsContainer = document.getElementById('cobalt-custom-options');
    if (customOptionsContainer) {
        customOptionsContainer.addEventListener('click', (event) => {
            const target = event.target;
            if (target instanceof HTMLElement && target.hasAttribute('data-option-remove')) {
                const row = target.closest('.cobalt-option-row');
                if (row) {
                    row.remove();
                }
            }
        });

        customOptionsContainer.addEventListener('change', (event) => {
            const target = event.target;
            if (target instanceof HTMLSelectElement && target.hasAttribute('data-option-type')) {
                setCobaltOptionPlaceholder(target);
            }
        });
    }

    if (customOptionsContainer && !customOptionsContainer.querySelector('.cobalt-option-row')) {
        addCobaltOptionRow();
    }

    const addOptionButton = document.getElementById('cobalt-add-option');
    if (addOptionButton) {
        addOptionButton.addEventListener('click', () => addCobaltOptionRow());
    }
}

function getSelectedCobaltMode() {
    const checked = document.querySelector('input[name="cobalt-mode"]:checked');
    return checked instanceof HTMLInputElement ? checked.value : 'video';
}

function updateCobaltModeUI(mode = getSelectedCobaltMode()) {
    const description = document.getElementById('cobalt-mode-description');
    if (description) {
        description.textContent = COBALT_MODE_DESCRIPTIONS[mode] || COBALT_MODE_DESCRIPTIONS.video;
    }

    const binaryToggle = document.getElementById('cobalt-binary');
    if (binaryToggle instanceof HTMLInputElement) {
        if (mode === 'metadata') {
            binaryToggle.checked = false;
            binaryToggle.disabled = true;
        } else {
            const shouldAutoCheck = binaryToggle.dataset.userToggled !== 'true';
            binaryToggle.disabled = false;
            if (shouldAutoCheck) {
                binaryToggle.checked = true;
            }
        }
    }

    const downloadModeSelect = document.getElementById('cobalt-download-mode');
    if (downloadModeSelect instanceof HTMLSelectElement) {
        if (downloadModeSelect.dataset.userToggled !== 'true') {
            if (mode === 'audio') {
                downloadModeSelect.value = 'audio';
            } else if (mode === 'video') {
                downloadModeSelect.value = '';
            }
        }
    }
}

function setCobaltMode(mode) {
    const target = document.querySelector(`input[name="cobalt-mode"][value="${mode}"]`);
    if (!(target instanceof HTMLInputElement)) {
        return;
    }
    target.checked = true;

    const binaryToggle = document.getElementById('cobalt-binary');
    if (binaryToggle instanceof HTMLInputElement) {
        delete binaryToggle.dataset.userToggled;
    }

    const downloadModeSelect = document.getElementById('cobalt-download-mode');
    if (downloadModeSelect instanceof HTMLSelectElement) {
        delete downloadModeSelect.dataset.userToggled;
    }

    updateCobaltModeUI(mode);
}

function setupCobaltModeControls() {
    const modeRadios = document.querySelectorAll('input[name="cobalt-mode"]');
    if (!modeRadios.length) {
        return;
    }

    const binaryToggle = document.getElementById('cobalt-binary');
    if (binaryToggle instanceof HTMLInputElement) {
        binaryToggle.addEventListener('change', () => {
            binaryToggle.dataset.userToggled = 'true';
        });
    }

    const downloadModeSelect = document.getElementById('cobalt-download-mode');
    if (downloadModeSelect instanceof HTMLSelectElement) {
        downloadModeSelect.addEventListener('change', () => {
            downloadModeSelect.dataset.userToggled = 'true';
        });
    }

    modeRadios.forEach((radio) => {
        radio.addEventListener('change', () => updateCobaltModeUI(radio.value));
    });

    updateCobaltModeUI();
}

function updateCobaltStatusBanner() {
    const banner = document.getElementById('cobalt-status-banner');
    if (!banner) {
        return;
    }

    const cobaltConfig = config.cobalt || {};
    const messageNode = banner.querySelector('.status-banner__message');
    const quickActions = document.getElementById('cobalt-quick-actions');

    banner.classList.remove(
        'status-banner--success',
        'status-banner--info',
        'status-banner--warning',
        'status-banner--danger'
    );

    if (!cobaltConfig.configured) {
        if (messageNode) {
            messageNode.textContent =
                'Cobalt is disabled. Install yt-dlp via run_all.py or configure COBALT_API_BASE_URL to enable downloads.';
        }
        banner.classList.add('status-banner--danger');
        banner.hidden = false;
        disableCobaltFormInputs();
        if (quickActions) {
            quickActions.classList.add('quick-actions--disabled');
            quickActions.querySelectorAll('button').forEach((button) => {
                button.disabled = true;
            });
        }
        return;
    }

    const label = cobaltConfig.display_name || cobaltConfig.base_url;
    const hasRemote = Boolean(cobaltConfig.remote_available);
    const hasLocal = Boolean(cobaltConfig.local_available);

    if (messageNode) {
        if (hasRemote && hasLocal) {
            messageNode.textContent =
                label
                    ? `Remote Cobalt (${label}) ready. Local yt-dlp fallback enabled automatically.`
                    : 'Remote Cobalt ready. Local yt-dlp fallback enabled automatically.';
        } else if (hasRemote) {
            messageNode.textContent = label ? `Connected to ${label}.` : 'Remote Cobalt instance connected.';
        } else if (hasLocal) {
            messageNode.textContent =
                'No remote Cobalt configured — using the built-in yt-dlp fallback for downloads.';
        }
    }

    if (hasRemote) {
        banner.classList.add('status-banner--success');
    } else {
        banner.classList.add('status-banner--info');
    }
    banner.hidden = false;

    if (quickActions) {
        quickActions.classList.remove('quick-actions--disabled');
        quickActions.querySelectorAll('button').forEach((button) => {
            button.disabled = false;
        });
    }
}

function disableCobaltFormInputs() {
    const form = document.getElementById('cobalt-form');
    if (!form) {
        return;
    }

    form.classList.add('is-disabled');
    form.querySelectorAll('input, select, textarea, button').forEach((element) => {
        element.disabled = true;
    });
}

function setupCobaltShortcuts() {
    const container = document.getElementById('cobalt-quick-actions');
    if (!container) {
        return;
    }

    const cobaltConfig = config.cobalt || {};
    const urlField = document.getElementById('cobalt-url');
    const buttons = container.querySelectorAll('[data-shortcut]');

    if (!cobaltConfig.configured) {
        buttons.forEach((button) => {
            button.disabled = true;
        });
        return;
    }

    buttons.forEach((button) => {
        button.addEventListener('click', async () => {
            if (!(urlField instanceof HTMLInputElement)) {
                return;
            }

            const shortcut = button.dataset.shortcut;
            if (!shortcut) {
                return;
            }

            const url = urlField.value.trim();
            if (!url) {
                showToast('Paste a URL before choosing a shortcut.', 'warning');
                urlField.focus();
                return;
            }

            const labelNode = button.querySelector('.quick-action-btn__label');
            const label = labelNode ? labelNode.textContent.trim() : shortcut;
            const responseFormat = button.dataset.responseFormat || 'json';

            try {
                await withButtonLoading(button, async () => {
                    const payload = { url };
                    if (responseFormat) {
                        payload.response_format = responseFormat;
                    }

                    const response = await fetch(`/js-tools/cobalt/shortcuts/${shortcut}`, {
                        method: 'POST',
                        headers: {
                            'Content-Type': 'application/json'
                        },
                        body: JSON.stringify(payload)
                    });

                    if (responseFormat === 'binary') {
                        await renderCobaltBinaryResponse(response, {
                            fallbackFilename: `${shortcut}.bin`,
                            successMessage: `${label} ready.`,
                        });
                        return;
                    }

                    await renderCobaltJsonResponse(response, {
                        title: `${label} (Shortcut)`,
                        successMessage: `${label} response ready.`,
                    });
                });
            } catch (error) {
                console.error(error);
                showToast(error.message || 'Cobalt shortcut failed.', 'error');
            }
        });
    });
}

function applyCobaltPreset(select) {
    if (!(select instanceof HTMLSelectElement)) {
        return;
    }

    const option = select.selectedOptions[0];
    if (!option) {
        return;
    }

    const shouldReset = option.dataset.reset !== 'false';
    let presetValues = {};

    if (shouldReset) {
        resetCobaltPresetFields();
    }

    if (option.dataset.options) {
        try {
            presetValues = JSON.parse(option.dataset.options);
        } catch (error) {
            console.warn('Invalid preset configuration for Cobalt option', error);
        }
    }

    const binaryToggle = document.getElementById('cobalt-binary');
    const filenameField = document.getElementById('cobalt-filename');

    Object.entries(presetValues).forEach(([key, value]) => {
        if (key === 'response_format' && binaryToggle instanceof HTMLInputElement) {
            binaryToggle.checked = String(value).toLowerCase() === 'binary';
            return;
        }

        if (key === 'download_filename' && filenameField instanceof HTMLInputElement) {
            filenameField.value = String(value);
            return;
        }

        if (key === 'downloadMode') {
            setCobaltMode(String(value));
        }

        if (Object.prototype.hasOwnProperty.call(COBALT_FIELD_IDS, key)) {
            const fieldId = COBALT_FIELD_IDS[key];
            const field = document.getElementById(fieldId);
            if (field instanceof HTMLInputElement || field instanceof HTMLSelectElement) {
                field.value = String(value);
            }
            return;
        }

        if (Object.prototype.hasOwnProperty.call(COBALT_BOOLEAN_FIELDS, key)) {
            const fieldId = COBALT_BOOLEAN_FIELDS[key];
            const field = document.getElementById(fieldId);
            if (field instanceof HTMLInputElement) {
                field.checked = Boolean(value);
            }
            return;
        }

        if (Object.prototype.hasOwnProperty.call(COBALT_BOOLEAN_SELECT_FIELDS, key)) {
            const fieldId = COBALT_BOOLEAN_SELECT_FIELDS[key];
            const field = document.getElementById(fieldId);
            if (field instanceof HTMLSelectElement) {
                if (value === true || value === 'true') {
                    field.value = 'true';
                } else if (value === false || value === 'false') {
                    field.value = 'false';
                } else {
                    field.value = '';
                }
            }
        }
    });
}

function resetCobaltPresetFields() {
    Object.values(COBALT_FIELD_IDS).forEach((fieldId) => {
        const field = document.getElementById(fieldId);
        if (field instanceof HTMLInputElement || field instanceof HTMLSelectElement) {
            field.value = '';
        }
    });

    Object.values(COBALT_BOOLEAN_FIELDS).forEach((fieldId) => {
        const field = document.getElementById(fieldId);
        if (field instanceof HTMLInputElement) {
            field.checked = false;
        }
    });

    Object.values(COBALT_BOOLEAN_SELECT_FIELDS).forEach((fieldId) => {
        const field = document.getElementById(fieldId);
        if (field instanceof HTMLSelectElement) {
            field.value = '';
        }
    });

    const binaryToggle = document.getElementById('cobalt-binary');
    if (binaryToggle instanceof HTMLInputElement) {
        binaryToggle.checked = false;
        binaryToggle.disabled = false;
        delete binaryToggle.dataset.userToggled;
    }

    const filenameField = document.getElementById('cobalt-filename');
    if (filenameField instanceof HTMLInputElement) {
        filenameField.value = '';
    }

    const downloadModeSelect = document.getElementById('cobalt-download-mode');
    if (downloadModeSelect instanceof HTMLSelectElement) {
        downloadModeSelect.value = '';
        delete downloadModeSelect.dataset.userToggled;
    }

    setCobaltMode('video');
}

function updateCobaltPresetDescription(select) {
    const description = document.getElementById('cobalt-preset-description');
    if (!(select instanceof HTMLSelectElement) || !description) {
        return;
    }

    const option = select.selectedOptions[0];
    if (option && option.dataset.description) {
        description.textContent = option.dataset.description;
        description.hidden = false;
    } else {
        description.textContent = '';
        description.hidden = true;
    }
}

function addCobaltOptionRow(key = '', value = '', type = 'string') {
    const container = document.getElementById('cobalt-custom-options');
    const template = document.getElementById('cobalt-option-template');
    if (!container || !(template instanceof HTMLTemplateElement)) {
        return;
    }

    const clone = template.content.firstElementChild.cloneNode(true);
    const keyInput = clone.querySelector('[data-option-key]');
    const valueInput = clone.querySelector('[data-option-value]');
    const typeSelect = clone.querySelector('[data-option-type]');

    if (keyInput instanceof HTMLInputElement) {
        keyInput.value = key;
    }
    if (valueInput instanceof HTMLInputElement) {
        valueInput.value = value;
    }
    if (typeSelect instanceof HTMLSelectElement) {
        if (Array.from(typeSelect.options).some((optionEl) => optionEl.value === type)) {
            typeSelect.value = type;
        }
        setCobaltOptionPlaceholder(typeSelect);
    }

    container.appendChild(clone);
}

function setCobaltOptionPlaceholder(typeSelect) {
    const row = typeSelect.closest('.cobalt-option-row');
    if (!row) {
        return;
    }
    const valueInput = row.querySelector('[data-option-value]');
    if (!(valueInput instanceof HTMLInputElement)) {
        return;
    }

    const placeholders = {
        string: 'value',
        number: '123',
        boolean: 'true / false',
        json: '{"key":"value"}'
    };

    valueInput.placeholder = placeholders[typeSelect.value] || 'value';
}

function collectCobaltCustomOptions() {
    const container = document.getElementById('cobalt-custom-options');
    if (!container) {
        return {};
    }

    const options = {};
    const rows = container.querySelectorAll('.cobalt-option-row');

    rows.forEach((row) => {
        const keyInput = row.querySelector('[data-option-key]');
        const valueInput = row.querySelector('[data-option-value]');
        const typeSelect = row.querySelector('[data-option-type]');

        const key = keyInput instanceof HTMLInputElement ? keyInput.value.trim() : '';
        const rawValue = valueInput instanceof HTMLInputElement ? valueInput.value.trim() : '';
        const type = typeSelect instanceof HTMLSelectElement ? typeSelect.value : 'string';

        if (!key && !rawValue) {
            return;
        }

        if (!key) {
            throw new Error('Provide a key for each custom option.');
        }

        if (!rawValue) {
            throw new Error(`Provide a value for the custom option "${key}".`);
        }

        try {
            options[key] = transformCobaltCustomOptionValue(type, rawValue);
        } catch (error) {
            if (error instanceof SyntaxError && type === 'json') {
                throw new Error(`Custom option "${key}" must be valid JSON.`);
            }
            if (error instanceof TypeError) {
                if (error.message === 'number') {
                    throw new Error(`Custom option "${key}" must be a valid number.`);
                }
                if (error.message === 'boolean') {
                    throw new Error(`Custom option "${key}" must be 'true' or 'false'.`);
                }
            }
            throw new Error(`Unable to parse the value for custom option "${key}".`);
        }
    });

    return options;
}

function transformCobaltCustomOptionValue(type, rawValue) {
    if (type === 'number') {
        const parsed = Number(rawValue);
        if (Number.isNaN(parsed)) {
            throw new TypeError('number');
        }
        return parsed;
    }

    if (type === 'boolean') {
        const normalized = rawValue.toLowerCase();
        if (['true', '1', 'yes', 'on'].includes(normalized)) {
            return true;
        }
        if (['false', '0', 'no', 'off'].includes(normalized)) {
            return false;
        }
        throw new TypeError('boolean');
    }

    if (type === 'json') {
        return JSON.parse(rawValue);
    }

    return rawValue;
}

async function renderCobaltBinaryResponse(response, options = {}) {
    const blob = await parseBinaryResponse(response);
    const disposition = response.headers.get('Content-Disposition');
    const metadataHeader = response.headers.get('X-Cobalt-Metadata');

    const metadata = metadataHeader ? safeJsonDecode(atob(metadataHeader)) : null;
    const filename =
        options.downloadFilename ||
        parseFilename(disposition) ||
        options.fallbackFilename ||
        'cobalt-download.bin';

    const groups = [
        createResultGroup(options.title || 'Cobalt Download', [
            createDownloadLinkFromBlob(blob, filename, options.linkLabel || 'Download Media')
        ])
    ];

    if (metadata) {
        groups.push(createResultGroup('Cobalt Metadata', [createPre(metadata)]));
        groups.push(...buildSubtitleGroups(metadata));
    }

    setResult(options.containerId || 'js-results', groups);
    showToast(options.successMessage || 'Cobalt download ready.');

    return { blob, metadata, filename };
}

async function renderCobaltJsonResponse(response, options = {}) {
    const payload = await parseResponse(response);
    const containerId = options.containerId || 'js-results';
    const title = options.title || 'Cobalt Response';
    const groups = [createResultGroup(title, [createPre(payload)])];

    const shouldIncludeSubtitles = options.includeSubtitles !== false;
    if (shouldIncludeSubtitles && payload && typeof payload === 'object') {
        const subtitleSource = payload.metadata && typeof payload.metadata === 'object' ? payload.metadata : payload;
        const subtitleGroups = buildSubtitleGroups(subtitleSource);
        if (subtitleGroups.length) {
            groups.push(...subtitleGroups);
        }
    }

    setResult(containerId, groups);
    showToast(options.successMessage || 'Cobalt response received.');

    return payload;
}

function setupCobaltForm() {
    if (config.cobalt && config.cobalt.configured === false) {
        return;
    }

    attachSubmit('cobalt-form', async () => {
        const urlField = document.getElementById('cobalt-url');
        const binaryToggle = document.getElementById('cobalt-binary');
        const filenameField = document.getElementById('cobalt-filename');
        const payloadField = document.getElementById('cobalt-payload');

        const urlValue = urlField.value.trim();
        if (!urlValue) {
            throw new Error('Provide a URL to send to Cobalt.');
        }

        const rawPayload = payloadField.value.trim();
        let extraPayload = {};
        if (rawPayload) {
            try {
                extraPayload = JSON.parse(rawPayload);
            } catch (error) {
                throw new Error('Raw Cobalt payload must be valid JSON.');
            }
            if (!extraPayload || typeof extraPayload !== 'object' || Array.isArray(extraPayload)) {
                throw new Error('Raw Cobalt payload must be a JSON object.');
            }
        }

        const customOptions = collectCobaltCustomOptions();

        const payload = {
            url: urlValue,
            response_format: binaryToggle.checked ? 'binary' : 'json'
        };

        const filenameOverride = filenameField.value.trim();
        if (filenameOverride) {
            payload.download_filename = filenameOverride;
        }

        Object.entries(COBALT_FIELD_IDS).forEach(([key, fieldId]) => {
            const field = document.getElementById(fieldId);
            if (field instanceof HTMLInputElement || field instanceof HTMLSelectElement) {
                const value = field.value.trim();
                if (value) {
                    payload[key] = value;
                }
            }
        });

        Object.entries(COBALT_BOOLEAN_FIELDS).forEach(([key, fieldId]) => {
            const field = document.getElementById(fieldId);
            if (field instanceof HTMLInputElement && field.checked) {
                payload[key] = true;
            }
        });

        Object.entries(COBALT_BOOLEAN_SELECT_FIELDS).forEach(([key, fieldId]) => {
            const field = document.getElementById(fieldId);
            if (field instanceof HTMLSelectElement) {
                if (field.value === 'true') {
                    payload[key] = true;
                } else if (field.value === 'false') {
                    payload[key] = false;
                }
            }
        });

        const selectedMode = getSelectedCobaltMode();
        if (
            selectedMode === 'audio' &&
            !Object.prototype.hasOwnProperty.call(payload, 'downloadMode') &&
            !Object.prototype.hasOwnProperty.call(customOptions, 'downloadMode') &&
            !Object.prototype.hasOwnProperty.call(extraPayload, 'downloadMode')
        ) {
            payload.downloadMode = 'audio';
        }

        if (
            selectedMode === 'metadata' &&
            !Object.prototype.hasOwnProperty.call(payload, 'downloadMode') &&
            !Object.prototype.hasOwnProperty.call(customOptions, 'downloadMode') &&
            !Object.prototype.hasOwnProperty.call(extraPayload, 'downloadMode')
        ) {
            payload.downloadMode = 'metadata';
        }

        if (selectedMode === 'metadata') {
            payload.response_format = 'json';
        }

        if (customOptions && Object.keys(customOptions).length) {
            Object.assign(payload, customOptions);
        }

        if (extraPayload && Object.keys(extraPayload).length) {
            Object.assign(payload, extraPayload);
        }

        const response = await fetch('/js-tools/cobalt', {
            method: 'POST',
            headers: {
                'Content-Type': 'application/json'
            },
            body: JSON.stringify(payload)
        });

        if (binaryToggle.checked) {
            await renderCobaltBinaryResponse(response, {
                downloadFilename: filenameOverride,
            });
        } else {
            await renderCobaltJsonResponse(response);
        }
    });
}

function setupYtDlpForm() {
    const form = document.getElementById('yt-dlp-form');
    if (!form) {
        return;
    }

    const urlField = document.getElementById('yt-dlp-url');
    const formatField = document.getElementById('yt-dlp-format');
    const playlistItemsField = document.getElementById('yt-dlp-playlist-items');
    const filenameField = document.getElementById('yt-dlp-filename');
    const headersField = document.getElementById('yt-dlp-headers');
    const proxyField = document.getElementById('yt-dlp-proxy');
    const writeSubtitlesToggle = document.getElementById('yt-dlp-write-subtitles');
    const writeAutoSubToggle = document.getElementById('yt-dlp-write-auto-sub');
    const subtitleLangsField = document.getElementById('yt-dlp-subtitle-langs');
    const modeToggle = document.getElementById('yt-dlp-mode-toggle');
    const subtitleControls = document.getElementById('yt-dlp-subtitle-controls');
    const subtitleLanguageList = document.getElementById('yt-dlp-subtitle-language-list');
    const openModalButton = document.getElementById('yt-dlp-open-modal');
    const modal = document.getElementById('yt-dlp-modal');
    const modalSubtitle = document.getElementById('yt-dlp-modal-subtitle');
    const qualityList = document.getElementById('yt-dlp-quality-list');
    const modalDownloadButton = document.getElementById('yt-dlp-modal-download');
    const modalCloseButton = document.getElementById('yt-dlp-modal-close');
    const progressContainer = document.getElementById('yt-dlp-progress');
    const progressLabel = document.getElementById('yt-dlp-progress-label');
    const progressPercent = document.getElementById('yt-dlp-progress-percent');
    const progressIndicator = document.getElementById('yt-dlp-progress-indicator');

    ytDlpState.dom = {
        form,
        urlField,
        formatField,
        playlistItemsField,
        filenameField,
        headersField,
        proxyField,
        writeSubtitlesToggle,
        writeAutoSubToggle,
        subtitleLangsField,
        modeToggle,
        subtitleControls,
        subtitleLanguageList,
        openModalButton,
        modal,
        modalSubtitle,
        qualityList,
        modalDownloadButton,
        progressContainer,
        progressLabel,
        progressPercent,
        progressIndicator,
        downloadActionButton: null
    };

    if (modeToggle) {
        const modeRadios = modeToggle.querySelectorAll('input[name="yt-dlp-mode"]');
        modeRadios.forEach((radio) => {
            radio.addEventListener('change', () => {
                if (!radio.checked) {
                    return;
                }
                ytDlpState.mode = radio.value;
                refreshYtDlpMode();
            });
        });
    }

    if (subtitleControls) {
        subtitleControls.querySelectorAll('input[name="yt-dlp-subtitle-source"]').forEach((radio) => {
            radio.addEventListener('change', () => {
                if (!radio.checked) {
                    return;
                }
                ytDlpState.selectedSubtitleSource = radio.value;
                syncSubtitleLanguageSelection();
            });
        });
    }

    if (subtitleLanguageList) {
        subtitleLanguageList.addEventListener('change', () => {
            const selections = Array.from(subtitleLanguageList.selectedOptions).map((option) => option.value);
            ytDlpState.selectedSubtitleLanguages = selections;
        });
    }

    if (openModalButton) {
        openModalButton.disabled = true;
        openModalButton.addEventListener('click', () => openYtDlpModal());
    }

    if (modalCloseButton) {
        modalCloseButton.addEventListener('click', () => closeYtDlpModal());
    }
    if (modal) {
        modal.addEventListener('click', (event) => {
            if (event.target === modal) {
                closeYtDlpModal();
            }
        });
        modal.querySelectorAll('[data-modal-dismiss]').forEach((node) => {
            node.addEventListener('click', () => closeYtDlpModal());
        });
    }

    if (qualityList) {
        qualityList.addEventListener('change', (event) => {
            if (event.target && event.target.name === 'yt-dlp-quality') {
                updateYtDlpQualitySelection(event.target.value);
            }
        });
    }

    if (modalDownloadButton) {
        modalDownloadButton.addEventListener('click', () => {
            if (ytDlpState.mode === 'subtitles') {
                handleYtDlpDownload(null);
                return;
            }
            if (!qualityList) {
                return;
            }
            const selected = qualityList.querySelector('input[name="yt-dlp-quality"]:checked');
            if (!selected) {
                showToast('Choose a format to download first.', 'error');
                return;
            }
            handleYtDlpDownload(selected.value);
        });
    }

    attachSubmit('yt-dlp-form', async () => {
        const payload = buildYtDlpPayload('metadata');
        const response = await fetch('/media/yt-dlp', {
            method: 'POST',
            headers: {
                'Content-Type': 'application/json'
            },
            body: JSON.stringify(payload)
        });
        const result = await parseResponse(response);
        if (!result || !result.metadata) {
            throw new Error('yt-dlp did not return any metadata for this URL.');
        }
        ytDlpState.metadata = result.metadata;
        ytDlpState.rawResponse = result;
        ytDlpState.availableSubtitles = result.available_subtitles || { original: [], auto: [] };
        syncSubtitleLanguageSelection();
        renderYtDlpResults({ metadata: result.metadata, raw: result });
        setDownloadButtonsState(Array.isArray(result.metadata.formats) && result.metadata.formats.length > 0);
        showToast('Metadata retrieved successfully.');
    });

    refreshYtDlpMode();
}

function refreshYtDlpMode() {
    const dom = ytDlpState.dom || {};
    const mode = ytDlpState.mode || 'video';
    const openModalButton = dom.openModalButton;
    const modalDownloadButton = dom.modalDownloadButton;
    const subtitleControls = dom.subtitleControls;

    if (subtitleControls) {
        subtitleControls.hidden = mode !== 'subtitles';
    }

    if (openModalButton) {
        openModalButton.textContent = mode === 'audio' ? 'Choose audio quality' : 'Choose download quality';
        openModalButton.disabled = mode === 'subtitles' || !hasFormatsForCurrentMode();
    }

    if (modalDownloadButton) {
        modalDownloadButton.textContent = mode === 'subtitles' ? 'Download subtitles' : 'Download selection';
    }

    setDownloadButtonsState(hasFormatsForCurrentMode());
    if (mode === 'subtitles') {
        syncSubtitleLanguageSelection();
    }
}

function hasFormatsForCurrentMode() {
    const metadata = ytDlpState.metadata;
    if (!metadata || !Array.isArray(metadata.formats)) {
        return false;
    }
    const mode = ytDlpState.mode || 'video';
    return metadata.formats.some((format) => {
        if (!format || typeof format !== 'object') {
            return false;
        }
        if (mode === 'audio') {
            return isAudioFormat(format);
        }
        if (mode === 'video') {
            return isVideoFormat(format);
        }
        return false;
    });
}

function syncSubtitleLanguageSelection() {
    const dom = ytDlpState.dom || {};
    const list = dom.subtitleLanguageList;
    if (!list) {
        return;
    }

    const availableSources = Object.entries(ytDlpState.availableSubtitles || {})
        .filter(([, values]) => Array.isArray(values) && values.length)
        .map(([key]) => key);
    if (!availableSources.length) {
        ytDlpState.selectedSubtitleLanguages = [];
    }

    if (!availableSources.includes(ytDlpState.selectedSubtitleSource)) {
        ytDlpState.selectedSubtitleSource = availableSources[0] || 'original';
    }

    if (dom.subtitleControls) {
        dom.subtitleControls
            .querySelectorAll('input[name="yt-dlp-subtitle-source"]')
            .forEach((radio) => {
                radio.checked = radio.value === ytDlpState.selectedSubtitleSource;
                radio.disabled = availableSources.length > 0 && !availableSources.includes(radio.value);
            });
    }

    const source = ytDlpState.selectedSubtitleSource || 'original';
    const available = ytDlpState.availableSubtitles[source] || [];
    const previous = new Set(ytDlpState.selectedSubtitleLanguages || []);

    list.innerHTML = '';

    if (!available.length) {
        const placeholder = document.createElement('option');
        placeholder.value = '';
        placeholder.textContent = 'No subtitles available yet';
        placeholder.disabled = true;
        placeholder.selected = true;
        list.appendChild(placeholder);
        list.disabled = true;
        ytDlpState.selectedSubtitleLanguages = [];
        return;
    }

    list.disabled = false;
    available.forEach((code) => {
        const option = document.createElement('option');
        option.value = code;
        option.textContent = createLanguageOptionLabel(code);
        option.selected = previous.size ? previous.has(code) : false;
        list.appendChild(option);
    });

    if (!previous.size) {
        ytDlpState.selectedSubtitleLanguages = [];
    }
}

function normaliseDownloadMetadata(raw) {
    if (!raw || typeof raw !== 'object') {
        return {};
    }
    const skip = new Set(['filename', 'contentType', 'content_type', 'filesize']);
    return Object.entries(raw).reduce((acc, [key, value]) => {
        if (skip.has(key)) {
            return acc;
        }
        if (value === null || value === undefined) {
            return acc;
        }
        if (typeof value === 'object') {
            try {
                acc[key] = JSON.stringify(value);
            } catch (error) {
                acc[key] = String(value);
            }
        } else {
            acc[key] = String(value);
        }
        return acc;
    }, {});
}

function normaliseMediaUrl(raw) {
    if (typeof raw !== 'string') {
        return '';
    }
    const trimmed = raw.trim();
    if (!trimmed) {
        return '';
    }
    if (/^https?:\/\//i.test(trimmed)) {
        return trimmed;
    }
    if (trimmed.startsWith('//')) {
        return `https:${trimmed}`;
    }
    return `https://${trimmed}`;
}

function normaliseMediaUrl(raw) {
    if (typeof raw !== 'string') {
        return '';
    }
    const trimmed = raw.trim();
    if (!trimmed) {
        return '';
    }
    if (/^https?:\/\//i.test(trimmed)) {
        return trimmed;
    }
    if (trimmed.startsWith('//')) {
        return `https:${trimmed}`;
    }
    return `https://${trimmed}`;
}

function buildYtDlpPayload(responseFormat, overrides = {}) {
    const dom = ytDlpState.dom || {};
    const urlField = dom.urlField;
    const inputValue = urlField && urlField.value ? urlField.value : '';
    const normalisedUrl = normaliseMediaUrl(inputValue);
    if (!normalisedUrl) {
        throw new Error('Provide a URL to inspect.');
    }

    if (urlField && urlField.value !== normalisedUrl) {
        urlField.value = normalisedUrl;
    }

    const payload = {
        url: normalisedUrl,
        response_format: responseFormat,
        mode: ytDlpState.mode || 'video',
        options: {
            noplaylist: true
        }
    };

    if (responseFormat === 'download' && dom.filenameField && dom.filenameField.value.trim()) {
        payload.filename = dom.filenameField.value.trim();
    }

    const formatOverride = overrides.formatOverride;
    const formatField = dom.formatField;
    const formatValue =
        typeof formatOverride === 'string' && formatOverride.trim().length
            ? formatOverride.trim()
            : formatField && formatField.value
                ? formatField.value.trim()
                : '';
    if (formatValue) {
        payload.options.format = formatValue;
    }

    if (responseFormat === 'download' && typeof formatOverride === 'string' && formatOverride.trim().length) {
        payload.format_id = formatOverride.trim();
    }

    if (dom.playlistItemsField && dom.playlistItemsField.value.trim()) {
        payload.options.playlist_items = dom.playlistItemsField.value.trim();
    }

    if (dom.headersField && dom.headersField.value.trim()) {
        try {
            const parsedHeaders = JSON.parse(dom.headersField.value.trim());
            if (!parsedHeaders || typeof parsedHeaders !== 'object' || Array.isArray(parsedHeaders)) {
                throw new Error();
            }
            payload.options.http_headers = parsedHeaders;
        } catch (error) {
            throw new Error('HTTP headers must be a valid JSON object.');
        }
    }

    if (dom.proxyField && dom.proxyField.value.trim()) {
        payload.options.proxy = dom.proxyField.value.trim();
    }

    if (dom.writeSubtitlesToggle && dom.writeSubtitlesToggle.checked) {
        payload.options.writesubtitles = true;
    }

    if (dom.writeAutoSubToggle && dom.writeAutoSubToggle.checked) {
        payload.options.writeautomaticsub = true;
    }

    if (dom.subtitleLangsField && dom.subtitleLangsField.value.trim()) {
        const languages = dom.subtitleLangsField.value
            .split(',')
            .map((item) => item.trim())
            .filter((item) => item.length);
        if (languages.length) {
            payload.options.subtitleslangs = languages;
        }
    }

    if (responseFormat === 'download' && ytDlpState.mode === 'subtitles') {
        payload.subtitle_source = ytDlpState.selectedSubtitleSource || 'original';
        if (Array.isArray(ytDlpState.selectedSubtitleLanguages) && ytDlpState.selectedSubtitleLanguages.length) {
            payload.subtitle_languages = ytDlpState.selectedSubtitleLanguages;
        }
    }

    if (overrides.options && typeof overrides.options === 'object') {
        payload.options = { ...payload.options, ...overrides.options };
    }

    return payload;
}

function renderYtDlpResults(args = {}) {
    let { metadata, raw, download } = args;
    const previousMetadata = ytDlpState.metadata;

    if (metadata) {
        ytDlpState.metadata = metadata;
    } else if (previousMetadata) {
        metadata = previousMetadata;
    }

    if (!metadata) {
        ytDlpState.metadata = null;
        ytDlpState.rawResponse = null;
        ytDlpState.downloadNodes = null;
        if (ytDlpState.dom) {
            ytDlpState.dom.downloadActionButton = null;
        }
        setResult('media-results', []);
        setDownloadButtonsState(false);
        return;
    }

    const isNewMetadata = metadata !== previousMetadata;

    if (raw) {
        ytDlpState.rawResponse = raw;
    } else if (ytDlpState.rawResponse) {
        raw = ytDlpState.rawResponse;
    }

    syncSubtitleLanguageSelection();

    if (download !== undefined) {
        ytDlpState.downloadNodes = download;
    } else if (isNewMetadata) {
        ytDlpState.downloadNodes = null;
        download = null;
    } else {
        download = ytDlpState.downloadNodes;
    }

    const hasFormats = Array.isArray(metadata.formats) && metadata.formats.length > 0;
    const groups = [];
    const summaryNodes = [];
    const summaryMeta = {};

    const subtitleLanguages = collectSubtitleLanguages(metadata);

    if (isNewMetadata) {
        ytDlpState.subtitleLanguageFilter = selectInitialSubtitleFilter(subtitleLanguages);
    } else if (
        subtitleLanguages.length &&
        ytDlpState.subtitleLanguageFilter !== 'all' &&
        !subtitleLanguages.includes(ytDlpState.subtitleLanguageFilter)
    ) {
        ytDlpState.subtitleLanguageFilter = selectInitialSubtitleFilter(subtitleLanguages);
    }

    if (metadata.title) {
        summaryMeta.Title = metadata.title;
    }
    if (metadata.uploader || metadata.channel) {
        summaryMeta.Creator = metadata.uploader || metadata.channel;
    }
    if (Number.isFinite(metadata.duration)) {
        const formattedDuration = formatDuration(metadata.duration);
        if (formattedDuration) {
            summaryMeta.Duration = formattedDuration;
        }
    }
    if (metadata.view_count != null) {
        summaryMeta.Views = formatInteger(metadata.view_count);
    }
    if (metadata.upload_date) {
        const uploaded = formatUploadDate(metadata.upload_date);
        if (uploaded) {
            summaryMeta.Uploaded = uploaded;
        }
    }

    if (Object.keys(summaryMeta).length) {
        summaryNodes.push(createMetaGrid(summaryMeta));
    }

    const thumbnailUrl = selectBestThumbnail(metadata);
    if (thumbnailUrl) {
        const thumbnail = document.createElement('img');
        thumbnail.src = thumbnailUrl;
        thumbnail.alt = metadata.title ? `${metadata.title} thumbnail` : 'Media thumbnail';
        summaryNodes.push(thumbnail);
    }

    const actions = document.createElement('div');
    actions.className = 'yt-dlp-actions';
    const chooseButton = document.createElement('button');
    chooseButton.type = 'button';
    chooseButton.className = 'secondary-btn';
    chooseButton.textContent = ytDlpState.mode === 'audio' ? 'Choose audio quality' : 'Choose download quality';
    chooseButton.disabled = ytDlpState.mode === 'subtitles' ? true : !hasFormatsForCurrentMode();
    chooseButton.addEventListener('click', () => openYtDlpModal());
    actions.appendChild(chooseButton);

    const downloadNowButton = document.createElement('button');
    downloadNowButton.type = 'button';
    downloadNowButton.className = 'primary-btn';
    downloadNowButton.textContent = ytDlpState.mode === 'subtitles' ? 'Download subtitles' : 'Download selection';
    downloadNowButton.addEventListener('click', () => {
        if (ytDlpState.mode === 'subtitles') {
            handleYtDlpDownload(null);
        } else if (ytDlpState.selectedFormatId) {
            handleYtDlpDownload(ytDlpState.selectedFormatId);
        } else {
            openYtDlpModal();
        }
    });
    actions.appendChild(downloadNowButton);
    ytDlpState.dom.downloadActionButton = downloadNowButton;

    if (subtitleLanguages.length > 1) {
        const subtitleFilter = createSubtitleFilterControl(subtitleLanguages, ytDlpState.subtitleLanguageFilter);
        if (subtitleFilter) {
            actions.appendChild(subtitleFilter);
        }
    }

    const helper = document.createElement('p');
    helper.className = 'helper-text';
    helper.textContent =
        ytDlpState.mode === 'subtitles'
            ? 'Use the subtitle controls in the form to choose a source and languages before downloading.'
            : 'Pick a quality to download or customise the advanced options below.';
    actions.appendChild(helper);

    summaryNodes.push(actions);

    groups.push(createResultGroup('Media overview', summaryNodes));

    const downloadNodes = buildYtDlpDownloadNodes(download);
    if (downloadNodes.length) {
        groups.push(createResultGroup('Your download', downloadNodes));
    }

    const rawPayload = raw && raw.metadata ? raw.metadata : raw;
    if (rawPayload) {
        groups.push(createResultGroup('Raw metadata', [createPre(rawPayload)]));
    }

    if (subtitleLanguages.length) {
        const selectedLanguage = ytDlpState.subtitleLanguageFilter || selectInitialSubtitleFilter(subtitleLanguages);
        const subtitleGroups = buildSubtitleGroups(metadata, selectedLanguage);
        if (subtitleGroups.length) {
            groups.push(...subtitleGroups);
        } else {
            const message = document.createElement('p');
            message.textContent =
                selectedLanguage === 'all'
                    ? 'No subtitle tracks were reported for this media.'
                    : `No subtitles were reported for the selected language (${selectedLanguage.toUpperCase()}).`;
            groups.push(createResultGroup('Subtitles', [message]));
        }
    }

    setResult('media-results', groups);
    const hasRelevantFormats = ytDlpState.mode === 'subtitles' ? true : hasFormatsForCurrentMode();
    setDownloadButtonsState(hasRelevantFormats);
}

function setDownloadButtonsState(enabled) {
    const dom = ytDlpState.dom || {};
    const mode = ytDlpState.mode || 'video';
    if (dom.openModalButton) {
        dom.openModalButton.disabled = mode === 'subtitles' ? true : !enabled;
    }
    if (dom.downloadActionButton) {
        if (mode === 'subtitles') {
            dom.downloadActionButton.disabled = false;
            dom.downloadActionButton.textContent = 'Download subtitles';
        } else {
            dom.downloadActionButton.disabled = !enabled;
            dom.downloadActionButton.textContent = 'Download selection';
        }
    }
}

function selectBestThumbnail(metadata) {
    if (!metadata || typeof metadata !== 'object') {
        return null;
    }

    if (metadata.thumbnail && typeof metadata.thumbnail === 'string') {
        return metadata.thumbnail;
    }

    if (!Array.isArray(metadata.thumbnails)) {
        return null;
    }

    const sorted = metadata.thumbnails
        .filter((entry) => entry && typeof entry.url === 'string')
        .map((entry) => ({
            url: entry.url,
            width: Number(entry.width) || 0,
            height: Number(entry.height) || 0,
        }))
        .filter((entry) => entry.url.length)
        .sort((a, b) => {
            const aScore = (a.width || 0) * (a.height || 0);
            const bScore = (b.width || 0) * (b.height || 0);
            if (aScore === bScore) {
                return (b.width || 0) - (a.width || 0);
            }
            return bScore - aScore;
        });

    return sorted.length ? sorted[0].url : null;
}

function buildYtDlpDownloadNodes(download) {
    if (!download) {
        return [];
    }

    if (Array.isArray(download)) {
        return download;
    }

    const nodes = [];

    if (download.blob) {
        const preview = createMediaPreviewFromBlob(download.blob, download.contentType, download.filename);
        if (preview) {
            nodes.push(preview);
        }
<<<<<<< HEAD
        const blobLink = createDownloadLinkFromBlob(download.blob, download.filename, 'Download file');
        if (blobLink) {
            nodes.push(blobLink);
        }
=======

        const label = download.blobLabel || 'Download media';
        nodes.push(createDownloadLinkFromBlob(download.blob, download.filename, label));
>>>>>>> 3f73dbe6
    }

    if (download.directUrl) {
        const label = download.directLabel || 'Open download link';
        const directLink = createDownloadLinkFromUrl(download.directUrl, label);
        if (directLink) {
            nodes.push(directLink);
        }
    }

    if (download.filename) {
        const summary = document.createElement('p');
        summary.className = 'helper-text';
        summary.textContent = `Stored as ${download.filename}`;
        nodes.push(summary);
    }

    if (download.previewError) {
        const warning = document.createElement('p');
        warning.className = 'helper-text is-error';
        warning.textContent = download.previewError;
        nodes.push(warning);
    }

    if (download.meta && typeof download.meta === 'object' && !Array.isArray(download.meta)) {
        const entries = Object.keys(download.meta);
        if (entries.length) {
            nodes.push(createMetaGrid(download.meta));
        }
    }

    return nodes;
}

function createMediaPreviewFromBlob(blob, contentType, filename) {
    if (!blob) {
        return null;
    }

    const mimeType = (contentType || blob.type || '').toLowerCase();
    const isVideo = mimeType.startsWith('video/');
    const isAudio = mimeType.startsWith('audio/');

    if (!isVideo && !isAudio) {
        return null;
    }

    const url = URL.createObjectURL(blob);
    const wrapper = document.createElement('div');
    wrapper.className = 'media-preview';
    wrapper.dataset.objectUrl = url;

    const mediaElement = document.createElement(isVideo ? 'video' : 'audio');
    mediaElement.controls = true;
    mediaElement.preload = 'metadata';
    mediaElement.src = url;
    mediaElement.className = isVideo ? 'media-preview__video' : 'media-preview__audio';
    mediaElement.title = filename ? `Preview: ${filename}` : 'Media preview';

    wrapper.appendChild(mediaElement);

    const helper = document.createElement('p');
    helper.className = 'helper-text';
    helper.textContent = isVideo
        ? 'Preview the downloaded video without leaving the page.'
        : 'Preview the downloaded audio without leaving the page.';
    wrapper.appendChild(helper);

    return wrapper;
}

function openYtDlpModal() {
    const dom = ytDlpState.dom || {};
    const modal = dom.modal;
    if (!modal) {
        return;
    }
    if (!ytDlpState.metadata || !Array.isArray(ytDlpState.metadata.formats) || !ytDlpState.metadata.formats.length) {
        showToast('Fetch media info before choosing a download.', 'error');
        return;
    }

    populateYtDlpModal(ytDlpState.metadata.formats);

    if (dom.modalSubtitle) {
        dom.modalSubtitle.textContent = ytDlpState.metadata.title || '';
    }

    modal.hidden = false;
    document.body.classList.add('modal-open');

    const dialog = modal.querySelector('.modal__dialog');
    if (dialog) {
        dialog.setAttribute('tabindex', '-1');
        dialog.focus();
    }

    if (!ytDlpState.modalKeyListener) {
        ytDlpState.modalKeyListener = (event) => {
            if (event.key === 'Escape') {
                event.preventDefault();
                closeYtDlpModal();
            }
        };
        document.addEventListener('keydown', ytDlpState.modalKeyListener);
    }
}

function closeYtDlpModal() {
    const dom = ytDlpState.dom || {};
    const modal = dom.modal;
    if (!modal || modal.hidden) {
        return;
    }
    modal.hidden = true;
    document.body.classList.remove('modal-open');
    if (ytDlpState.modalKeyListener) {
        document.removeEventListener('keydown', ytDlpState.modalKeyListener);
        ytDlpState.modalKeyListener = null;
    }
}

function populateYtDlpModal(formats) {
    const dom = ytDlpState.dom || {};
    const qualityList = dom.qualityList;
    const downloadButton = dom.modalDownloadButton;
    if (!qualityList) {
        return;
    }

    qualityList.innerHTML = '';
    if (ytDlpState.mode === 'subtitles') {
        ytDlpState.formatsById = new Map();
        const message = document.createElement('p');
        message.className = 'helper-text';
        message.textContent = 'Subtitles will be collected using the language and source settings from the form.';
        qualityList.appendChild(message);
        if (downloadButton) {
            downloadButton.disabled = false;
        }
        return;
    }

    const options = normaliseYtDlpFormats(formats, ytDlpState.mode);
    ytDlpState.formatsById = new Map(options.map((option) => [option.id, option.original]));

    if (!options.length) {
        const empty = document.createElement('p');
        empty.className = 'quality-empty';
        empty.textContent = 'No downloadable formats were reported for this media.';
        qualityList.appendChild(empty);
        if (downloadButton) {
            downloadButton.disabled = true;
            downloadButton.textContent = downloadButton.dataset.originalLabel || 'Download selection';
        }
        return;
    }

    options.forEach((option, index) => {
        const label = document.createElement('label');
        label.className = 'quality-option';

        const radio = document.createElement('input');
        radio.type = 'radio';
        radio.name = 'yt-dlp-quality';
        radio.value = option.id;
        radio.checked = index === 0;

        const content = document.createElement('div');
        const title = document.createElement('div');
        title.className = 'quality-title';
        title.textContent = option.label;
        content.appendChild(title);

        if (option.meta.length) {
            const meta = document.createElement('div');
            meta.className = 'quality-meta';
            option.meta.forEach((entry) => {
                const span = document.createElement('span');
                span.textContent = entry;
                meta.appendChild(span);
            });
            content.appendChild(meta);
        }

        label.append(radio, content);
        qualityList.appendChild(label);
    });

    const firstOption = options[0];
    if (firstOption) {
        updateYtDlpQualitySelection(firstOption.id);
        const firstRadio = qualityList.querySelector('input[name="yt-dlp-quality"]');
        if (firstRadio) {
            firstRadio.focus();
        }
    }
}

function normaliseYtDlpFormats(formats, mode = 'video') {
    if (!Array.isArray(formats)) {
        return [];
    }

    const seen = new Set();

    const filtered = formats.filter((format) => {
        if (!format || typeof format !== 'object') {
            return false;
        }
        if (!format.format_id || seen.has(format.format_id)) {
            return false;
        }
        const video = isVideoFormat(format);
        const audio = isAudioFormat(format);
        if (!video && !audio) {
            return false;
        }
        if (mode === 'video' && !video) {
            return false;
        }
        if (mode === 'audio' && !audio) {
            return false;
        }
        seen.add(format.format_id);
        return true;
    });

    filtered.sort((a, b) => {
        const aVideo = isVideoFormat(a);
        const bVideo = isVideoFormat(b);
        if (aVideo !== bVideo && mode !== 'audio') {
            return aVideo ? -1 : 1;
        }

        if (aVideo && bVideo) {
            const heightDelta = getFormatHeight(b) - getFormatHeight(a);
            if (heightDelta !== 0) {
                return heightDelta;
            }
            const fpsDelta = (b.fps || 0) - (a.fps || 0);
            if (fpsDelta !== 0) {
                return fpsDelta;
            }
        }

        const bitrateDelta = (b.tbr || b.abr || 0) - (a.tbr || a.abr || 0);
        if (bitrateDelta !== 0) {
            return bitrateDelta;
        }

        return 0;
    });

    return filtered.map((format) => ({
        id: format.format_id,
        label: buildYtDlpFormatLabel(format),
        meta: buildYtDlpFormatMeta(format),
        original: format
    }));
}

function updateYtDlpQualitySelection(formatId) {
    const dom = ytDlpState.dom || {};
    const qualityList = dom.qualityList;
    const downloadButton = dom.modalDownloadButton;
    if (!qualityList) {
        return;
    }

    const radios = qualityList.querySelectorAll('input[name="yt-dlp-quality"]');
    if (!formatId) {
        const checked = Array.from(radios).find((input) => input.checked);
        formatId = checked ? checked.value : null;
    }

    ytDlpState.selectedFormatId = formatId || null;

    qualityList.querySelectorAll('.quality-option').forEach((option) => {
        const radio = option.querySelector('input[name="yt-dlp-quality"]');
        option.classList.toggle('is-selected', Boolean(radio && radio.checked));
    });

    if (!downloadButton) {
        return;
    }

    if (!formatId || !ytDlpState.formatsById.has(formatId)) {
        downloadButton.disabled = true;
        downloadButton.textContent = downloadButton.dataset.originalLabel || 'Download selection';
        return;
    }

    if (!downloadButton.dataset.originalLabel) {
        downloadButton.dataset.originalLabel = downloadButton.textContent;
    }

    downloadButton.disabled = false;
    downloadButton.textContent = buildYtDlpDownloadLabel(ytDlpState.formatsById.get(formatId));
    setDownloadButtonsState(hasFormatsForCurrentMode());
}

async function handleYtDlpDownload(formatId) {
    const dom = ytDlpState.dom || {};
    const mode = ytDlpState.mode || 'video';
    let effectiveFormatId = formatId;

    if (mode !== 'subtitles') {
        if (!effectiveFormatId) {
            effectiveFormatId = ytDlpState.selectedFormatId || null;
        }
        if (!effectiveFormatId) {
            showToast('Pick a quality before downloading.', 'error');
            return;
        }
        if (!ytDlpState.formatsById.has(effectiveFormatId)) {
            showToast('Select a valid format to download.', 'error');
            return;
        }
        ytDlpState.selectedFormatId = effectiveFormatId;
    }

    const downloadButton = dom.modalDownloadButton;
    const originalLabel = downloadButton ? downloadButton.textContent : null;
    if (downloadButton) {
        downloadButton.disabled = true;
        downloadButton.textContent = 'Preparing download…';
    }

    try {
        const payload = buildYtDlpPayload('download', { formatOverride: effectiveFormatId });
        const jobId = generateYtDlpJobId();
        payload.job_id = jobId;
        startYtDlpDownloadProgress();
        openYtDlpProgressStream(jobId);

        const response = await fetch('/media/yt-dlp', {
            method: 'POST',
            headers: {
                'Content-Type': 'application/json'
            },
<<<<<<< HEAD
            body: JSON.stringify(payload)
        });
=======
            (loaded, total) => updateYtDlpDownloadProgress(loaded, total, { stage: 'downloading' })
        );
        completeYtDlpDownloadProgress('Download ready');
        closeYtDlpProgressStream();
        const selectedFormat = ytDlpState.formatsById.get(formatId) || null;
        const filename =
            payload.filename ||
            parseFilename(response.headers.get('Content-Disposition')) ||
            buildFilenameFromMetadata(ytDlpState.metadata, selectedFormat);

        const directUrl = buildDirectDownloadUrl({ url: payload.url, format: formatId, filename });
        const contentType = response.headers.get('Content-Type') || undefined;
        const downloadState = {
            blob,
            filename,
            blobLabel: 'Download media',
            contentType,
            directUrl,
            directLabel: 'Open API download link'
        };
>>>>>>> 3f73dbe6

        const result = await parseResponse(response);

        if (!result || !result.download) {
            throw new Error('yt-dlp did not return a stored download.');
        }

        ytDlpState.metadata = result.metadata || ytDlpState.metadata;
        ytDlpState.rawResponse = result;

        const downloadInfo = result.download;
        const downloadState = await hydrateStoredDownload(downloadInfo);

        closeYtDlpModal();
        renderYtDlpResults({ metadata: ytDlpState.metadata, raw: ytDlpState.rawResponse, download: downloadState });

        if (downloadState && downloadState.previewError) {
            completeYtDlpDownloadProgress('Download ready (preview unavailable)');
            showToast(downloadState.previewError, 'warning');
        } else {
            completeYtDlpDownloadProgress('Download ready');
            showToast('Media download ready.');
        }
    } catch (error) {
        console.error(error);
        failYtDlpDownloadProgress(error.message || 'Download failed');
        closeYtDlpProgressStream();
        showToast(error.message || 'Download failed', 'error');
    } finally {
        closeYtDlpProgressStream();
        if (downloadButton) {
            const fallback =
                downloadButton.dataset.originalLabel ||
                originalLabel ||
                (mode === 'subtitles' ? 'Download subtitles' : 'Download selection');
            downloadButton.textContent = fallback;
            downloadButton.disabled = false;
        }
    }
}

function buildStoredDownloadState(descriptor) {
    if (!descriptor || typeof descriptor !== 'object') {
        return null;
    }

    let meta = {};
    if (descriptor.id) {
        meta['Stored file ID'] = descriptor.id;
    }

    if (descriptor.content_type) {
        meta['Content type'] = descriptor.content_type;
    }

    const rawSize = Number(descriptor.filesize);
    if (Number.isFinite(rawSize) && rawSize >= 0) {
        meta['File size'] = formatBytes(rawSize) || `${rawSize} bytes`;
    } else if (descriptor.filesize) {
        meta['File size'] = String(descriptor.filesize);
    }

    if (descriptor.metadata && typeof descriptor.metadata === 'object') {
        meta = {
            ...meta,
            ...normaliseDownloadMetadata(descriptor.metadata)
        };
    }

    return {
        directUrl: descriptor.url || '',
        directLabel: 'Open download link',
        filename: descriptor.filename || 'download',
        contentType: descriptor.content_type || '',
        meta
    };
}

async function hydrateStoredDownload(descriptor) {
    const state = buildStoredDownloadState(descriptor);
    if (!state) {
        return null;
    }

    if (!descriptor.url) {
        return state;
    }

    const rawSize = Number(descriptor.filesize);
    const previewTooLarge = Number.isFinite(rawSize) && rawSize > YT_DLP_PREVIEW_SIZE_LIMIT;

    if (previewTooLarge) {
        const limitLabel = formatBytes(YT_DLP_PREVIEW_SIZE_LIMIT) || '75 MB';
        state.previewError = `Preview unavailable for large files (> ${limitLabel}). Use the download link instead.`;
        return state;
    }

    try {
        updateYtDlpDownloadProgress(undefined, undefined, {
            stage: 'fetching',
            message: 'Fetching stored media…'
        });

        const { blob, response } = await fetchBinaryWithProgress(
            descriptor.url,
            { method: 'GET' },
            (loaded, total) =>
                updateYtDlpDownloadProgress(loaded, total, {
                    stage: 'fetching',
                    message: 'Fetching stored media…'
                })
        );

        const contentType =
            response.headers.get('Content-Type') ||
            descriptor.content_type ||
            blob.type ||
            'application/octet-stream';
        const disposition = response.headers.get('Content-Disposition');
        const inferredFilename = parseFilename(disposition);

        state.blob = blob;
        state.contentType = contentType;
        state.filename = inferredFilename || state.filename;

        if (contentType) {
            state.meta['Content type'] = contentType;
        }

        const size = blob.size;
        if (Number.isFinite(size) && size >= 0) {
            state.meta['File size'] = formatBytes(size) || `${size} bytes`;
        }

        const metadataHeader = response.headers.get('X-YtDlp-Metadata');
        if (metadataHeader) {
            try {
                const decoded = JSON.parse(atob(metadataHeader));
                state.meta = {
                    ...state.meta,
                    ...normaliseDownloadMetadata(decoded)
                };
            } catch (error) {
                console.warn('Failed to parse stored metadata header', error);
            }
        }
    } catch (error) {
        console.warn('Unable to fetch stored download', error);
        const message = error instanceof Error ? error.message : 'Unable to fetch stored media.';
        state.previewError = `Preview unavailable: ${message}`;
    }

    return state;
}

function buildYtDlpFormatLabel(format) {
    if (!format) {
        return '';
    }
    const hasVideo = isVideoFormat(format);
    const hasAudio = isAudioFormat(format);
    const ext = format.ext ? `.${format.ext}` : '';

    if (hasVideo) {
        const height = getFormatHeight(format);
        const fps = format.fps ? `${Math.round(format.fps)}fps` : '';
        const resolution = height ? `${height}p` : format.format_note || 'Video';
        const descriptor = hasAudio ? 'video + audio' : 'video';
        const parts = [resolution];
        if (fps) {
            parts.push(fps);
        }
        parts.push(descriptor);
        if (ext) {
            parts.push(ext);
        }
        return parts.join(' ');
    }

    if (hasAudio) {
        const bitrate = format.abr || format.tbr;
        const parts = ['Audio'];
        if (bitrate) {
            parts.push(`${Math.round(bitrate)}kbps`);
        }
        if (ext) {
            parts.push(ext);
        }
        return parts.join(' ');
    }

    return format.format || format.format_id || 'Unknown format';
}

function buildYtDlpFormatMeta(format) {
    const entries = [];
    const seen = new Set();

    const height = getFormatHeight(format);
    if (height) {
        const resolutionLabel = format.width && format.height ? `${format.width}×${format.height}` : `${height}p`;
        entries.push(resolutionLabel);
    }

    if (format.fps) {
        entries.push(`${Math.round(format.fps)} fps`);
    }

    if (format.format_note) {
        entries.push(format.format_note);
    }

    if (format.ext) {
        entries.push(`.${format.ext}`);
    }

    if (isVideoFormat(format) && format.vcodec && format.vcodec !== 'none') {
        entries.push(format.vcodec);
    }

    if (isAudioFormat(format) && format.acodec && format.acodec !== 'none') {
        entries.push(format.acodec);
    }

    if (isAudioFormat(format)) {
        const bitrate = format.abr || format.tbr;
        if (bitrate) {
            entries.push(`${Math.round(bitrate)} kbps`);
        }
        if (format.asr) {
            entries.push(`${format.asr} Hz`);
        }
    }

    const size = format.filesize || format.filesize_approx;
    if (size) {
        entries.push(formatBytes(size) || `${size} bytes`);
    }

    entries.push(`Format ${format.format_id}`);

    return entries.filter((entry) => {
        if (!entry || seen.has(entry)) {
            return false;
        }
        seen.add(entry);
        return true;
    });
}

function buildYtDlpDownloadLabel(format) {
    if (!format) {
        return 'Download selection';
    }
    const parts = [];
    if (isVideoFormat(format) && getFormatHeight(format)) {
        parts.push(`${getFormatHeight(format)}p`);
    } else if (!isVideoFormat(format) && isAudioFormat(format)) {
        parts.push('audio');
    }
    if (format.ext) {
        parts.push(`.${format.ext}`);
    }
    if (!parts.length) {
        return 'Download selection';
    }
    return `Download ${parts.join(' ')}`;
}

function buildFilenameFromMetadata(metadata, format) {
    const ext = format && format.ext ? `.${format.ext}` : '.bin';
    const title = metadata && metadata.title ? metadata.title : 'download';
    const slug = title
        .toString()
        .trim()
        .replace(/\s+/g, '-')
        .replace(/[^a-zA-Z0-9-_]/g, '')
        .replace(/-{2,}/g, '-')
        .replace(/^-+|-+$/g, '');
    const safeTitle = slug || 'download';
    return safeTitle.endsWith(ext) ? safeTitle : `${safeTitle}${ext}`;
}

function getFormatHeight(format) {
    if (!format) {
        return 0;
    }
    if (typeof format.height === 'number') {
        return format.height;
    }
    if (typeof format.height === 'string' && format.height.trim()) {
        const parsed = Number.parseInt(format.height, 10);
        if (Number.isFinite(parsed)) {
            return parsed;
        }
    }
    const candidates = [format.resolution, format.format_note];
    for (const candidate of candidates) {
        if (typeof candidate !== 'string') {
            continue;
        }
        const match = candidate.match(/(\d{3,4})p/i);
        if (match) {
            const value = Number.parseInt(match[1], 10);
            if (Number.isFinite(value)) {
                return value;
            }
        }
    }
    return 0;
}

function isVideoFormat(format) {
    return Boolean(format && format.vcodec && format.vcodec !== 'none');
}

function isAudioFormat(format) {
    return Boolean(format && format.acodec && format.acodec !== 'none');
}

function formatDuration(totalSeconds) {
    if (!Number.isFinite(totalSeconds)) {
        return null;
    }
    const seconds = Math.max(0, Math.floor(totalSeconds));
    const hours = Math.floor(seconds / 3600);
    const minutes = Math.floor((seconds % 3600) / 60);
    const secs = seconds % 60;
    if (hours) {
        return `${hours}:${minutes.toString().padStart(2, '0')}:${secs.toString().padStart(2, '0')}`;
    }
    return `${minutes}:${secs.toString().padStart(2, '0')}`;
}

function formatUploadDate(value) {
    if (typeof value !== 'string' || value.length !== 8) {
        return null;
    }
    const year = value.slice(0, 4);
    const month = value.slice(4, 6);
    const day = value.slice(6, 8);
    if (!year || !month || !day) {
        return null;
    }
    return `${year}-${month}-${day}`;
}

function formatInteger(value) {
    const number = Number(value);
    if (!Number.isFinite(number)) {
        return String(value);
    }
    return number.toLocaleString();
}

function attachSubmit(formId, handler) {
    const form = document.getElementById(formId);
    if (!form) {
        return;
    }
    form.addEventListener('submit', async (event) => {
        event.preventDefault();
        try {
            await withLoading(form, () => handler(form));
        } catch (error) {
            console.error(error);
            showToast(error.message || 'Request failed', 'error');
        }
    });
}

async function withLoading(form, callback) {
    const submit = form.querySelector('[type="submit"]');
    const originalText = submit ? submit.textContent : null;
    if (submit) {
        submit.disabled = true;
        submit.dataset.originalText = originalText || '';
        submit.textContent = 'Processing…';
    }

    try {
        return await callback();
    } finally {
        if (submit) {
            submit.disabled = false;
            submit.textContent = submit.dataset.originalText || originalText || 'Submit';
        }
    }
}

async function withButtonLoading(button, callback) {
    if (!(button instanceof HTMLButtonElement)) {
        return callback();
    }

    button.disabled = true;
    button.dataset.loading = 'true';

    try {
        return await callback();
    } finally {
        delete button.dataset.loading;
        button.disabled = false;
    }
}

async function postJSON(url, payload) {
    const response = await fetch(url, {
        method: 'POST',
        headers: {
            'Content-Type': 'application/json'
        },
        body: JSON.stringify(payload)
    });
    return parseResponse(response);
}

async function parseResponse(response) {
    const contentType = response.headers.get('content-type') || '';
    const isJSON = contentType.includes('application/json');
    if (isJSON) {
        const data = await response.json();
        if (!response.ok) {
            throw new Error(extractMessage(data, response.status));
        }
        return data;
    }

    const text = await response.text();
    if (!response.ok) {
        throw new Error(text || `Request failed (${response.status})`);
    }
    return text;
}

async function parseBinaryResponse(response) {
    if (!response.ok) {
        const text = await response.text();
        throw new Error(text || `Request failed (${response.status})`);
    }
    return response.blob();
}

async function fetchBinaryWithProgress(url, options, onProgress) {
    let response;
    try {
        response = await fetch(url, options);
    } catch (error) {
        throw new Error('Network error while fetching media. Please try again.');
    }

    if (!response.ok) {
        let message = '';
        const contentType = response.headers.get('Content-Type') || '';
        if (contentType.includes('application/json')) {
            try {
                const payload = await response.clone().json();
                if (payload && typeof payload.detail === 'string') {
                    message = payload.detail;
                }
            } catch (error) {
                // fall through to text handling
            }
        }

        if (!message) {
            const text = await response.text();
            message = text && text.trim() ? text : `Request failed (${response.status})`;
        }

        throw new Error(message);
    }

    const contentType = response.headers.get('Content-Type') || 'application/octet-stream';
    const contentLengthHeader = response.headers.get('Content-Length');
    const contentLength = contentLengthHeader ? Number(contentLengthHeader) : null;

    if (!response.body || typeof response.body.getReader !== 'function') {
        const blob = await response.blob();
        if (typeof onProgress === 'function') {
            const size = blob.size;
            onProgress(size, contentLength || size || null);
        }
        return { blob, response };
    }

    const reader = response.body.getReader();
    const chunks = [];
    let received = 0;

    while (true) {
        const { done, value } = await reader.read();
        if (done) {
            break;
        }
        if (value) {
            chunks.push(value);
            received += value.byteLength;
            if (typeof onProgress === 'function') {
                onProgress(received, contentLength);
            }
        }
    }

    if (typeof onProgress === 'function') {
        onProgress(received, contentLength);
    }

    const blob = new Blob(chunks, { type: contentType });
    return { blob, response };
}

function generateYtDlpJobId() {
    if (window.crypto && typeof window.crypto.randomUUID === 'function') {
        return window.crypto.randomUUID();
    }
    const random = Math.random().toString(36).slice(2, 10);
    return `yt-dlp-${Date.now()}-${random}`;
}

function openYtDlpProgressStream(jobId) {
    if (!jobId || typeof window.EventSource !== 'function') {
        return null;
    }

    closeYtDlpProgressStream();

    const url = `/media/yt-dlp/progress/${encodeURIComponent(jobId)}`;

    try {
        const source = new EventSource(url);
        ytDlpState.progressSource = source;
        ytDlpState.currentJobId = jobId;

        source.onmessage = (event) => {
            if (!event || !event.data) {
                return;
            }
            try {
                const payload = JSON.parse(event.data);
                handleYtDlpProgressEvent(payload);
            } catch (error) {
                console.warn('Failed to parse yt-dlp progress payload', error);
            }
        };

        source.onerror = () => {
            if (source.readyState === EventSource.CLOSED) {
                closeYtDlpProgressStream();
            }
        };

        return source;
    } catch (error) {
        console.warn('Unable to subscribe to yt-dlp progress events', error);
        return null;
    }
}

function closeYtDlpProgressStream() {
    if (ytDlpState.progressSource && typeof ytDlpState.progressSource.close === 'function') {
        ytDlpState.progressSource.close();
    }
    ytDlpState.progressSource = null;
    ytDlpState.currentJobId = null;
}

function handleYtDlpProgressEvent(event) {
    if (!event || typeof event !== 'object') {
        return;
    }

    const type = event.type || 'progress';

    if (type === 'progress') {
        const loaded = Number(event.downloaded_bytes ?? event.downloadedBytes);
        const total = Number(event.total_bytes ?? event.totalBytes);
        const extras = {
            stage: event.stage,
            message: typeof event.message === 'string' ? event.message : null,
            speed: Number(event.speed),
            eta: Number.isFinite(Number(event.eta)) ? Number(event.eta) : null
        };
        const hasLoaded = Number.isFinite(loaded) ? loaded : undefined;
        const hasTotal = Number.isFinite(total) ? total : undefined;
        updateYtDlpDownloadProgress(hasLoaded, hasTotal, extras);
    } else if (type === 'complete') {
        completeYtDlpDownloadProgress(event.message || 'Download ready');
        closeYtDlpProgressStream();
    } else if (type === 'error') {
        failYtDlpDownloadProgress(event.message || 'Download failed');
        closeYtDlpProgressStream();
    } else if (type === 'message' && typeof event.message === 'string') {
        updateYtDlpDownloadProgress(undefined, undefined, { message: event.message });
    }
}

function ytDlpStageMessage(stage) {
    switch (stage) {
        case 'starting':
            return 'Preparing download…';
        case 'downloading':
            return 'Downloading media…';
        case 'packaging':
            return 'Packaging download…';
        case 'fetching':
            return 'Fetching stored media…';
        case 'finished':
            return 'Wrapping up download…';
        default:
            return null;
    }
}

function startYtDlpDownloadProgress() {
    cancelYtDlpProgressReset();
    ytDlpState.downloadProgress = {
        status: 'active',
        stage: 'starting',
        loaded: 0,
        total: null,
        speed: null,
        eta: null,
        message: 'Preparing download…'
    };
    renderYtDlpProgress();
}

function updateYtDlpDownloadProgress(loaded, total, extras = {}) {
    if (!ytDlpState.downloadProgress) {
        startYtDlpDownloadProgress();
    }
    const progress = ytDlpState.downloadProgress;
    progress.status = 'active';
    if (Number.isFinite(loaded) && loaded >= 0) {
        progress.loaded = loaded;
    }
    if (Number.isFinite(total) && total > 0) {
        progress.total = total;
    }
    if (Number.isFinite(extras.speed) && extras.speed >= 0) {
        progress.speed = extras.speed;
    }
    if (Number.isFinite(extras.eta) && extras.eta >= 0) {
        progress.eta = extras.eta;
    } else if (extras.eta === null) {
        progress.eta = null;
    }
    if (typeof extras.stage === 'string' && extras.stage.trim()) {
        progress.stage = extras.stage.trim();
    }
    if (typeof extras.message === 'string' && extras.message.trim()) {
        progress.message = extras.message.trim();
    } else if (extras.stage) {
        const stageMessage = ytDlpStageMessage(extras.stage);
        if (stageMessage) {
            progress.message = stageMessage;
        }
    }
    renderYtDlpProgress();
}

function completeYtDlpDownloadProgress(message) {
    if (!ytDlpState.downloadProgress) {
        return;
    }
    const progress = ytDlpState.downloadProgress;
    progress.status = 'complete';
    if (!Number.isFinite(progress.total) || progress.total <= 0) {
        progress.total = progress.loaded;
    }
    progress.message = message || 'Download ready';
    progress.stage = 'complete';
    progress.speed = null;
    progress.eta = null;
    renderYtDlpProgress();
    scheduleYtDlpProgressReset(2400);
}

function failYtDlpDownloadProgress(message) {
    ytDlpState.downloadProgress = ytDlpState.downloadProgress || { loaded: 0, total: null };
    const progress = ytDlpState.downloadProgress;
    progress.status = 'error';
    progress.message = message || 'Download failed';
    progress.stage = 'error';
    progress.speed = null;
    progress.eta = null;
    renderYtDlpProgress();
    scheduleYtDlpProgressReset(3200);
}

function scheduleYtDlpProgressReset(delay = 2400) {
    cancelYtDlpProgressReset();
    ytDlpState.downloadProgressTimer = window.setTimeout(() => {
        clearYtDlpDownloadProgress();
    }, delay);
}

function cancelYtDlpProgressReset() {
    if (ytDlpState.downloadProgressTimer) {
        window.clearTimeout(ytDlpState.downloadProgressTimer);
        ytDlpState.downloadProgressTimer = null;
    }
}

function clearYtDlpDownloadProgress() {
    cancelYtDlpProgressReset();
    const dom = ytDlpState.dom || {};
    ytDlpState.downloadProgress = null;
    if (dom.progressContainer) {
        dom.progressContainer.hidden = true;
        dom.progressContainer.classList.remove('is-indeterminate', 'is-error', 'is-complete');
    }
    if (dom.progressIndicator) {
        dom.progressIndicator.style.width = '0';
    }
    if (dom.progressLabel) {
        dom.progressLabel.textContent = '';
    }
    if (dom.progressPercent) {
        dom.progressPercent.textContent = '';
    }
}

function renderYtDlpProgress() {
    const dom = ytDlpState.dom || {};
    const container = dom.progressContainer;
    if (!container) {
        return;
    }

    const progress = ytDlpState.downloadProgress;
    if (!progress) {
        container.hidden = true;
        return;
    }

    container.hidden = false;

    const status = progress.status || 'active';
    const loaded = Number(progress.loaded) || 0;
    const total = Number(progress.total);
    const hasTotal = Number.isFinite(total) && total > 0;

    let labelText = progress.message || '';
    let percentText = '';
    let width = null;
    const extras = [];

    if (status === 'error') {
        labelText = progress.message || 'Download failed';
        width = 100;
    } else if (status === 'complete') {
        const totalLabel = hasTotal ? formatBytes(total) : null;
        const fallbackLabel = formatBytes(loaded) || `${loaded} bytes`;
        labelText = progress.message || `Downloaded ${totalLabel || fallbackLabel}`;
        percentText = '100%';
        width = 100;
    } else {
        const loadedLabel = formatBytes(loaded) || `${loaded} bytes`;
        if (hasTotal) {
            const totalLabel = formatBytes(total) || `${total} bytes`;
            const percent = total ? Math.min(100, Math.max(0, Math.round((loaded / total) * 100))) : 0;
            percentText = `${percent}%`;
            labelText = progress.message || `Downloading… ${loadedLabel} / ${totalLabel}`;
            width = percent;
        } else {
            labelText = progress.message || `Downloading… ${loadedLabel}`;
        }
    }

    if (status === 'active') {
        if (Number.isFinite(progress.speed) && progress.speed > 0) {
            const speedLabel = formatBytes(progress.speed);
            if (speedLabel) {
                extras.push(`${speedLabel}/s`);
            }
        }
        if (Number.isFinite(progress.eta) && progress.eta > 0) {
            const etaLabel = formatDuration(progress.eta);
            if (etaLabel) {
                extras.push(`ETA ${etaLabel}`);
            }
        }
    }

    if (extras.length) {
        labelText = labelText ? `${labelText} • ${extras.join(' • ')}` : extras.join(' • ');
    }

    container.classList.toggle('is-indeterminate', status === 'active' && !hasTotal);
    container.classList.toggle('is-error', status === 'error');
    container.classList.toggle('is-complete', status === 'complete');

    if (dom.progressLabel) {
        dom.progressLabel.textContent = labelText;
    }
    if (dom.progressPercent) {
        dom.progressPercent.textContent = percentText;
    }
    if (dom.progressIndicator) {
        if (status === 'active' && !hasTotal) {
            dom.progressIndicator.style.width = '40%';
        } else if (typeof width === 'number') {
            dom.progressIndicator.style.width = `${width}%`;
        } else if (status === 'error') {
            dom.progressIndicator.style.width = '100%';
        } else {
            dom.progressIndicator.style.width = '0';
        }
    }
}

function extractMessage(payload, status) {
    if (!payload) {
        return `Request failed (${status})`;
    }
    if (typeof payload === 'string') {
        return payload;
    }
    if (typeof payload.detail === 'string') {
        return payload.detail;
    }
    if (Array.isArray(payload.detail)) {
        return payload.detail.map((item) => item.msg || JSON.stringify(item)).join(', ');
    }
    return JSON.stringify(payload, null, 2);
}

function setResult(containerId, groups) {
    const container = document.getElementById(containerId);
    if (!container) {
        return;
    }
    revokeObjectUrls(container);
    container.innerHTML = '';
    if (!groups || !groups.length) {
        const paragraph = document.createElement('p');
        paragraph.textContent = 'No output to display yet.';
        container.appendChild(paragraph);
        return;
    }
    groups.forEach((group) => container.appendChild(group));
}

function createResultGroup(title, nodes) {
    const wrapper = document.createElement('div');
    wrapper.className = 'result-group';
    if (title) {
        const heading = document.createElement('h4');
        heading.textContent = title;
        wrapper.appendChild(heading);
    }
    nodes.forEach((node) => {
        wrapper.appendChild(node);
    });
    return wrapper;
}

function createPre(data) {
    const pre = document.createElement('pre');
    if (typeof data === 'string') {
        pre.textContent = data;
    } else {
        pre.textContent = JSON.stringify(data, null, 2);
    }
    return pre;
}

function revokeObjectUrls(container) {
    if (!container) {
        return;
    }
    container.querySelectorAll('[data-object-url]').forEach((node) => {
        const url = node.getAttribute('data-object-url');
        if (url) {
            URL.revokeObjectURL(url);
        }
        node.removeAttribute('data-object-url');
    });
}

function createMetaGrid(meta) {
    const grid = document.createElement('div');
    grid.className = 'meta-grid';
    Object.entries(meta || {}).forEach(([key, value]) => {
        const item = document.createElement('div');
        item.className = 'meta-item';
        const label = document.createElement('span');
        label.className = 'label';
        label.textContent = key;
        const val = document.createElement('span');
        val.className = 'value';
        val.textContent = typeof value === 'object' ? JSON.stringify(value) : String(value);
        item.append(label, val);
        grid.appendChild(item);
    });
    return grid;
}

function collectSubtitleLanguages(metadata) {
    if (!metadata || typeof metadata !== 'object') {
        return [];
    }
    const sources = ['requested_subtitles', 'automatic_captions', 'subtitles'];
    const languages = new Set();
    sources.forEach((key) => {
        const entries = metadata[key];
        if (!entries || typeof entries !== 'object' || Array.isArray(entries)) {
            return;
        }
        Object.keys(entries).forEach((code) => {
            const normalised = normaliseLanguageCode(code);
            if (normalised) {
                languages.add(normalised);
            }
        });
    });
    return Array.from(languages).sort(sortLanguageCodes);
}

function normaliseLanguageCode(code) {
    if (!code) {
        return '';
    }
    return String(code)
        .toLowerCase()
        .replace(/_/g, '-')
        .split('-')[0]
        .trim();
}

function selectInitialSubtitleFilter(languages) {
    if (!Array.isArray(languages) || !languages.length) {
        return 'all';
    }
    if (languages.includes('en')) {
        return 'en';
    }
    return languages[0];
}

function createSubtitleFilterControl(languages, selected) {
    if (!Array.isArray(languages) || !languages.length) {
        return null;
    }
    const wrapper = document.createElement('div');
    wrapper.className = 'yt-dlp-subtitle-filter';

    const label = document.createElement('span');
    label.textContent = 'Subtitle language';
    wrapper.appendChild(label);

    const select = document.createElement('select');
    const available = ['all', ...languages];
    available.forEach((code) => {
        const option = document.createElement('option');
        option.value = code;
        option.textContent = createLanguageOptionLabel(code);
        select.appendChild(option);
    });

    const initial = available.includes(selected) ? selected : available[0];
    select.value = initial;

    select.addEventListener('change', (event) => {
        const value = event.target.value || 'all';
        ytDlpState.subtitleLanguageFilter = value;
        renderYtDlpResults();
    });

    wrapper.appendChild(select);
    return wrapper;
}

function createLanguageOptionLabel(code) {
    if (code === 'all') {
        return 'All languages';
    }
    const label = formatLanguageLabel(code);
    return label ? label : code.toUpperCase();
}

function formatLanguageLabel(code) {
    if (!code) {
        return '';
    }
    const normalised = normaliseLanguageCode(code);
    if (!normalised) {
        return String(code).toUpperCase();
    }
    let label = '';
    if (languageDisplayNames) {
        try {
            label = languageDisplayNames.of(normalised) || '';
        } catch (error) {
            label = '';
        }
    }
    const formattedCode = String(code).toUpperCase();
    if (label && label.toLowerCase() !== normalised) {
        return `${label} (${formattedCode})`;
    }
    if (label) {
        return `${label} (${normalised.toUpperCase()})`;
    }
    return formattedCode;
}

function matchesLanguageFilter(languageCode, filter) {
    if (!filter || filter === 'all') {
        return true;
    }
    return normaliseLanguageCode(languageCode) === filter;
}

function sortLanguageCodes(a, b) {
    const aCode = normaliseLanguageCode(a);
    const bCode = normaliseLanguageCode(b);
    if (aCode === bCode) {
        return a.localeCompare(b);
    }
    if (aCode === 'en') {
        return -1;
    }
    if (bCode === 'en') {
        return 1;
    }
    return aCode.localeCompare(bCode);
}

function buildSubtitleGroups(metadata, languageFilter) {
    if (!metadata || typeof metadata !== 'object') {
        return [];
    }

    const sections = [
        ['requested_subtitles', 'Requested Subtitles'],
        ['automatic_captions', 'Automatic Captions'],
        ['subtitles', 'Available Subtitles']
    ];

    return sections
        .map(([key, label]) => {
            const entries = metadata[key];
            if (!entries || typeof entries !== 'object' || Array.isArray(entries)) {
                return null;
            }
            const list = createSubtitleList(entries, languageFilter);
            if (!list) {
                return null;
            }
            return createResultGroup(label, [list]);
        })
        .filter(Boolean);
}

function createSubtitleList(entries, languageFilter) {
    let languages = Object.keys(entries || {});
    if (!languages.length) {
        return null;
    }

    languages = languages.filter((code) => matchesLanguageFilter(code, languageFilter));
    if (!languages.length) {
        return null;
    }

    languages.sort(sortLanguageCodes);

    const wrapper = document.createElement('div');
    wrapper.className = 'subtitle-list';

    languages.forEach((lang) => {
        const row = document.createElement('div');
        row.className = 'subtitle-row';

        const langBadge = document.createElement('span');
        langBadge.className = 'subtitle-lang';
        langBadge.textContent = formatLanguageLabel(lang);
        row.appendChild(langBadge);

        const details = document.createElement('div');
        details.className = 'subtitle-details';

        const value = entries[lang];
        if (value && typeof value === 'object' && !Array.isArray(value)) {
            const metaParts = [];
            if (value.ext) {
                metaParts.push(`.${value.ext}`);
            }
            if (value.format) {
                metaParts.push(value.format);
            }
            if (value.filesize) {
                const formatted = formatBytes(value.filesize);
                metaParts.push(formatted ? `${formatted}` : `${value.filesize} bytes`);
            } else if (value.filesize_approx) {
                const formattedApprox = formatBytes(value.filesize_approx);
                metaParts.push(formattedApprox ? `≈${formattedApprox}` : `≈${value.filesize_approx} bytes`);
            }

            if (metaParts.length) {
                const meta = document.createElement('span');
                meta.textContent = metaParts.join(' · ');
                details.appendChild(meta);
            }

            if (value.url) {
                const link = document.createElement('a');
                link.href = value.url;
                link.target = '_blank';
                link.rel = 'noreferrer';
                link.textContent = 'Open URL';
                link.className = 'subtitle-link';
                details.appendChild(link);
            }

            if (!details.childNodes.length) {
                details.textContent = JSON.stringify(value);
            }
        } else if (value) {
            details.textContent = typeof value === 'string' ? value : JSON.stringify(value);
        } else {
            details.textContent = 'Unavailable';
        }

        row.appendChild(details);
        wrapper.appendChild(row);
    });

    return wrapper;
}

function formatBytes(bytes) {
    const value = Number(bytes);
    if (!Number.isFinite(value) || value <= 0) {
        return null;
    }
    const units = ['B', 'KiB', 'MiB', 'GiB', 'TiB'];
    let unitIndex = 0;
    let result = value;
    while (result >= 1024 && unitIndex < units.length - 1) {
        result /= 1024;
        unitIndex += 1;
    }
    const decimals = result >= 10 || unitIndex === 0 ? 0 : 1;
    return `${result.toFixed(decimals)} ${units[unitIndex]}`;
}

function createNotice(message) {
    const paragraph = document.createElement('p');
    paragraph.innerHTML = `<strong>Hint:</strong> ${escapeHtml(message)}`;
    return paragraph;
}

function escapeHtml(value) {
    return value
        .replace(/&/g, '&amp;')
        .replace(/</g, '&lt;')
        .replace(/>/g, '&gt;');
}

function base64ToBlob(base64, contentType) {
    const binary = window.atob(base64 || '');
    const len = binary.length;
    const bytes = new Uint8Array(len);
    for (let i = 0; i < len; i += 1) {
        bytes[i] = binary.charCodeAt(i);
    }
    return new Blob([bytes], { type: contentType || 'application/octet-stream' });
}

function createObjectUrlFromBase64(base64, contentType) {
    const blob = base64ToBlob(base64, contentType);
    return URL.createObjectURL(blob);
}

function createImageFromBase64(base64, contentType, altText = '') {
    if (!base64) {
        return null;
    }
    const url = createObjectUrlFromBase64(base64, contentType || 'image/jpeg');
    const img = document.createElement('img');
    img.alt = altText || '';
    img.decoding = 'async';
    img.loading = 'lazy';
    img.src = url;
    img.dataset.objectUrl = url;
    return img;
}

function createVideoFromBase64(base64, contentType, options = {}) {
    if (!base64) {
        return null;
    }
    const url = createObjectUrlFromBase64(base64, contentType || 'video/mp4');
    const video = document.createElement('video');
    if (options.controls !== false) {
        video.controls = true;
    }
    if (options.autoplay) {
        video.autoplay = true;
        video.muted = true;
    }
    if (options.loop) {
        video.loop = true;
    }
    video.setAttribute('playsinline', '');
    video.src = url;
    video.dataset.objectUrl = url;
    return video;
}

function createDownloadLinkFromBase64(base64, contentType, filename, label) {
    const blob = base64ToBlob(base64, contentType);
    return createDownloadLinkFromBlob(blob, filename, label);
}

function createDownloadLinkFromBlob(blob, filename, label = 'Download') {
    const url = URL.createObjectURL(blob);
    const link = document.createElement('a');
    link.href = url;
    link.download = filename || 'download';
    link.className = 'download-link';
    link.textContent = label;
    link.dataset.objectUrl = url;
    link.addEventListener(
        'click',
        () => {
            setTimeout(() => {
                URL.revokeObjectURL(url);
                link.removeAttribute('data-object-url');
            }, 1000);
        },
        { once: true }
    );
    return link;
}

function createDownloadLinkFromUrl(href, label = 'Open download link') {
    if (!href) {
        return null;
    }
    let resolvedHref = href;
    try {
        resolvedHref = new URL(href, window.location.origin).toString();
    } catch (error) {
        console.warn('Failed to normalise download URL', error);
    }
    const link = document.createElement('a');
    link.href = resolvedHref;
    link.target = '_blank';
    link.rel = 'noreferrer';
    link.className = 'download-link is-outline';
    link.textContent = label;
    return link;
}

function parseFilename(disposition) {
    if (!disposition) {
        return null;
    }
    const utfMatch = /filename\*=UTF-8''([^;]+)/i.exec(disposition);
    if (utfMatch) {
        return decodeURIComponent(utfMatch[1]);
    }
    const quotedMatch = /filename="([^"\\]+)"/i.exec(disposition);
    if (quotedMatch) {
        return quotedMatch[1];
    }
    return null;
}

function safeJsonDecode(value) {
    try {
        return JSON.parse(value);
    } catch (error) {
        console.warn('Failed to decode JSON payload', error);
        return null;
    }
}

function showToast(message, type = 'success') {
    const toast = document.getElementById('toast');
    if (!toast) {
        return;
    }
    toast.textContent = message;
    toast.className = `toast ${type}`;
    toast.hidden = false;
    if (toastState.timer) {
        window.clearTimeout(toastState.timer);
    }
    toastState.timer = window.setTimeout(() => {
        toast.hidden = true;
    }, 4000);
}

async function loadEndpointCatalogue() {
    const listContainer = document.getElementById('endpoint-list');
    const filterInput = document.getElementById('endpoint-filter');
    if (!listContainer) {
        return;
    }

    try {
        const response = await fetch(OPENAPI_URL, { headers: { Accept: 'application/json' } });
        const schema = await parseResponse(response);
        endpointCatalogue = buildEndpointGroups(schema);
        renderEndpointCatalogue(endpointCatalogue, listContainer, filterInput ? filterInput.value : '');
        if (filterInput) {
            filterInput.addEventListener('input', () => {
                renderEndpointCatalogue(endpointCatalogue, listContainer, filterInput.value);
            });
        }
    } catch (error) {
        console.error('Failed to load OpenAPI schema', error);
        listContainer.innerHTML = '';
        const paragraph = document.createElement('p');
        paragraph.textContent = 'Unable to load endpoint catalogue. Check that the API is running.';
        listContainer.appendChild(paragraph);
    }
}

function buildEndpointGroups(schema) {
    const groups = {};
    if (!schema || !schema.paths) {
        return groups;
    }
    Object.entries(schema.paths).forEach(([path, methods]) => {
        Object.entries(methods).forEach(([method, definition]) => {
            const tags = definition.tags && definition.tags.length ? definition.tags : ['untagged'];
            tags.forEach((tag) => {
                const key = tag.toLowerCase();
                if (!groups[key]) {
                    groups[key] = { label: tag, endpoints: [] };
                }
                groups[key].endpoints.push({
                    method: method.toUpperCase(),
                    path,
                    summary: definition.summary || definition.operationId || '',
                    tag
                });
            });
        });
    });
    return groups;
}

function renderEndpointCatalogue(groups, container, filterValue) {
    container.innerHTML = '';
    if (!groups || !Object.keys(groups).length) {
        const paragraph = document.createElement('p');
        paragraph.textContent = 'No endpoints found in the schema.';
        container.appendChild(paragraph);
        return;
    }

    const normalisedFilter = (filterValue || '').toLowerCase().trim();
    let matched = 0;

    Object.values(groups)
        .sort((a, b) => a.label.localeCompare(b.label))
        .forEach((group) => {
            const filtered = group.endpoints.filter((endpoint) => {
                if (!normalisedFilter) {
                    return true;
                }
                return (
                    group.label.toLowerCase().includes(normalisedFilter) ||
                    endpoint.path.toLowerCase().includes(normalisedFilter) ||
                    endpoint.summary.toLowerCase().includes(normalisedFilter)
                );
            });

            if (!filtered.length) {
                return;
            }
            matched += filtered.length;

            const groupEl = document.createElement('div');
            groupEl.className = 'endpoint-group';
            const heading = document.createElement('h4');
            heading.textContent = group.label;
            groupEl.appendChild(heading);

            filtered
                .sort((a, b) => a.path.localeCompare(b.path))
                .forEach((endpoint) => {
                    const item = document.createElement('div');
                    item.className = 'endpoint-item';
                    const method = document.createElement('span');
                    method.className = 'method';
                    method.textContent = endpoint.method;
                    const path = document.createElement('span');
                    path.className = 'path';
                    path.textContent = endpoint.path;
                    item.append(method, path);
                    if (endpoint.summary) {
                        const summary = document.createElement('span');
                        summary.className = 'muted';
                        summary.textContent = endpoint.summary;
                        item.appendChild(summary);
                    }
                    groupEl.appendChild(item);
                });

            container.appendChild(groupEl);
        });

    if (!matched) {
        const paragraph = document.createElement('p');
        paragraph.textContent = 'No endpoints match your filter.';
        container.appendChild(paragraph);
    }
}

if (document.readyState === 'loading') {
    document.addEventListener('DOMContentLoaded', init);
} else {
    init();
}<|MERGE_RESOLUTION|>--- conflicted
+++ resolved
@@ -1787,16 +1787,10 @@
         if (preview) {
             nodes.push(preview);
         }
-<<<<<<< HEAD
         const blobLink = createDownloadLinkFromBlob(download.blob, download.filename, 'Download file');
         if (blobLink) {
             nodes.push(blobLink);
         }
-=======
-
-        const label = download.blobLabel || 'Download media';
-        nodes.push(createDownloadLinkFromBlob(download.blob, download.filename, label));
->>>>>>> 3f73dbe6
     }
 
     if (download.directUrl) {
@@ -2138,31 +2132,8 @@
             headers: {
                 'Content-Type': 'application/json'
             },
-<<<<<<< HEAD
             body: JSON.stringify(payload)
         });
-=======
-            (loaded, total) => updateYtDlpDownloadProgress(loaded, total, { stage: 'downloading' })
-        );
-        completeYtDlpDownloadProgress('Download ready');
-        closeYtDlpProgressStream();
-        const selectedFormat = ytDlpState.formatsById.get(formatId) || null;
-        const filename =
-            payload.filename ||
-            parseFilename(response.headers.get('Content-Disposition')) ||
-            buildFilenameFromMetadata(ytDlpState.metadata, selectedFormat);
-
-        const directUrl = buildDirectDownloadUrl({ url: payload.url, format: formatId, filename });
-        const contentType = response.headers.get('Content-Type') || undefined;
-        const downloadState = {
-            blob,
-            filename,
-            blobLabel: 'Download media',
-            contentType,
-            directUrl,
-            directLabel: 'Open API download link'
-        };
->>>>>>> 3f73dbe6
 
         const result = await parseResponse(response);
 
