--- conflicted
+++ resolved
@@ -118,19 +118,10 @@
     ) -> Tuple[bytes, str, str, str]:
         """Encode the generated frames using the best available backend."""
 
-<<<<<<< HEAD
-        encoders: List[Callable[[List[np.ndarray]], Tuple[bytes, str, str, str]]] = []
-
-        if self._ffmpeg_available():
-            encoders.append(self._encode_with_ffmpeg)
-
-        encoders.append(self._encode_with_gif)
-=======
         encoders: List[Callable[[List[np.ndarray]], Tuple[bytes, str, str, str]]] = [
             self._encode_with_ffmpeg,
             self._encode_with_gif,
         ]
->>>>>>> c8edb17c
 
         last_error: Exception | None = None
         for encoder in encoders:
@@ -146,26 +137,6 @@
             "Failed to encode animation using the available backends."
         ) from last_error
 
-<<<<<<< HEAD
-    @classmethod
-    def _ffmpeg_available(cls) -> bool:
-        """Detect whether the optional imageio-ffmpeg dependency is importable."""
-
-        if cls._ffmpeg_support is None:
-            try:
-                import imageio_ffmpeg  # noqa: F401
-            except ImportError:
-                cls._ffmpeg_support = False
-                logger.info(
-                    "imageio-ffmpeg is not installed; GIF output will be used for before/after animations"
-                )
-            else:
-                cls._ffmpeg_support = True
-
-        return bool(cls._ffmpeg_support)
-
-=======
->>>>>>> c8edb17c
     def _encode_with_ffmpeg(
         self, frames: List[np.ndarray]
     ) -> Tuple[bytes, str, str, str]:  # pragma: no cover - depends on ffmpeg availability
